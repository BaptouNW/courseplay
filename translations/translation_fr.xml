--- conflicted
+++ resolved
@@ -1,274 +1,5 @@
 <?xml version="1.0" encoding="utf-8" standalone="no" ?>
 <l10n>
-<<<<<<< HEAD
-	<texts>
-		<text name="COURSEPLAY_RECORDING_START" 					 		text="Commencer l'enregistrement de la course" />
-		<text name="COURSEPLAY_DRIVER" 							 			text="Chauffeur" />
-		<text name="COURSEPLAY_PPC_OFF" 									text="normal mode" />
-		<text name="COURSEPLAY_PPC_ON" 										text="experimental mode" /> <!-- a new driving algorithm using a pure pursuit controller -->
-		<text name="COURSEPLAY_AIDRIVER" 									text="AI driver" /> <!-- enable new AI driver -->
-		<text name="COURSEPLAY_UNLOADING_DRIVER_START" 						text="Démarrer le chauffeur" />
-		<text name="COURSEPLAY_UNLOADING_DRIVER_STOP" 						text="Arrêter le chauffeur" />
-		<text name="COURSEPLAY_STOP_AT_LAST_POINT" 					 		text="Arrêter au prochain point ou trigger" />
-		<text name="COURSEPLAY_NUMBER_OF_RUNS" 								text="Nombre de tours à effectuer" />
-		<text name="COURSEPLAY_RESET_NUMBER_OF_RUNS" 						text="reset current number of runs"/>  <!-- Todo translate -->
- 		<text name="COURSEPLAY_UNLIMITED" 									text="Illimité" />
-		<text name="COURSEPLAY_UNLOADING_SIDE" 						 		text="Côté du chauffeur:" />
-		<text name="COURSEPLAY_UNLOADING_SIDE_NONE" 						text="automatique" />
-		<text name="COURSEPLAY_LEFT" 							 			text="gauche" />
-		<text name="COURSEPLAY_RIGHT" 							 			text="droite" />
-		<text name="COURSEPLAY_CENTER" 										text="centre" />
-		<text name="COURSEPLAY_UNLOADING_DRIVER_SEND_HOME" 					text="Renvoyer le chauffeur au début" />
-		<text name="COURSEPLAY_REQUEST_UNLOADING_DRIVER" 					text="Appeler un chauffeur" />
-		<text name="COURSEPLAY_UNLOADING_DRIVER_REQUESTED" 					text="Chauffeur appelé" />
-		<text name="COURSEPLAY_START_COURSE" 						 		text="Démarrer la course" />
-		<text name="COURSEPLAY_STOP_COURSE" 						 		text="Arrêter la course" />
-		<text name="COURSEPLAY_MODE_1" 							 			text="Type: Aide à la conduite (Chargement au démarrage)" />
-		<text name="COURSEPLAY_MODE_2" 							 			text="Type: Batteuse (La remorque suit la Batteuse)" />
-		<text name="COURSEPLAY_MODE_3" 							 			text="Type: Transbordeur (Déchargement de la Batteuse)" />
-		<text name="COURSEPLAY_MODE_4" 							 			text="Type: Fertiliser et semer" />
-		<text name="COURSEPLAY_MODE_5" 							 			text="Type: Route (voyage du début jusqu'à la fin de la course)" />
-		<text name="COURSEPLAY_MODE_6" 							 			text="Type: Travail des champs" />
-		<text name="COURSEPLAY_MODE_7" 							 			text="Type: Batteuse va à la remorque pour vider" />
-		<text name="COURSEPLAY_MODE_8" 							 			text="Type: Transport de liquides" />
-		<text name="COURSEPLAY_MODE_9" 							 			text="Type: Charger et décharger un godet" />
-		<text name="COURSEPLAY_MODE_10" 									text="Type: leveling and compacting" />
-		<text name="COURSEPLAY_CONTINUE" 						 			text="Début" />
-		<text name="COURSEPLAY_CLEAR_COURSE" 						 		text="Réinitialiser la course" />
-		<text name="COURSEPLAY_DRIVE_NOW" 						 			text="Démarrer maintenant" />
-		<text name="COURSEPLAY_DRIVE_ON_AT" 						 		text="Partir à:" />
-		<text name="UNKNOWN" 								 				text="inconnu" />
-		<text name="COURSEPLAY_HEADLAND_DIRECTION"							text="Direction de la fourrière" />
-		<text name="COURSEPLAY_HEADLAND_BEFORE_AFTER"						text="Fourrière avant/après le travail du champ" />
-		<text name="COURSEPLAY_GENERATE_FIELD_COURSE"						text="Génération d'un travail de champ" />
-		<text name="COURSEPLAY_MULTI_TOOLS"					 				text="Outils Multiples" />
-		<text name="COURSEPLAY_DISTANCE" 									text="distance" />
-		<text name="COURSEPLAY_WAITING_TIME" 						 		text="Temps d'attente:" />
-		<text name="COURSEPLAY_MINUTES" 						 			text="%d min" />
-		<text name="COURSEPLAY_SECONDS" 						 			text="%d sec" />
-		<text name="COURSEPLAY_UNIT_METER" 									text="m" />
-		<text name="COURSEPLAY_COURSE_NAME" 						 		text="Nom de la course:" />
-		<text name="COURSEPLAY_FOLDER_NAME" 						 		text="Nom du dossier:" />
-		<text name="COURSEPLAY_FILTER_COURSES" 						 		text="Filtrer les courses:" />
-		<text name="COURSEPLAY_BUTTON_RETURN" 								text="Entrée" />
-		<text name="COURSEPLAY_BUTTON_ESC" 									text="Echap" />
-		<text name="COURSEPLAY_CANCEL_WITH" 								text="%s pour Annuler" />
-		<text name="COURSEPLAY_SAVE_COURSE_WITH" 							text="%s pour Enregistrer la course" />
-		<text name="COURSEPLAY_SAVE_FOLDER_NAME_WITH" 						text="%s pour Enregistrer le dossier" />
-		<text name="COURSEPLAY_FILTER_COURSE_WITH" 							text="%s pour Filtrer les courses" />
-		<text name="COURSEPLAY_COURSES_FILTER_TITLE" 						text="Courses: %q" />
-		<text name="COURSEPLAY_LOAD_COURSE" 						 		text="Charger la course/la fusionner avec celle chargée" />
-		<text name="COURSEPLAY_APPEND_COURSE" 					 	 		text="Ajouter la course à la fin" />
-		<text name="COURSEPLAY_MOVE_TO_FOLDER" 					 	 		text="Déplacer dans un dossier" />
-		<text name="COURSEPLAY_DELETE_COURSE" 					 	 		text="Supprimer la course/le dossier" />
-		<text name="COURSEPLAY_CREATE_FOLDER" 						 		text="Créer un nouveau dossier" />
-		<text name="COURSEPLAY_SEARCH_FOR_COURSES_AND_FOLDERS" 				text="Recherche de course et de dossier" />
-		<text name="COURSEPLAY_DEACTIVATE_FILTER" 					 		text="Désactive les filtres" />
-		<text name="COURSEPLAY_REACHED_OVERLOADING_POINT" 					text="a atteint le point de déchargement." />
-		<text name="COURSEPLAY_SAVE_PIPE_POSITION" 					    	text="Enregistrer la position de la vis" />
-		<text name="COURSEPLAY_MOVE_PIPE_TO_POSITION"						text="Positionner la vis" />
-		<text name="COURSEPLAY_REACHED_WAITING_POINT" 						text="a atteint le point d'attente" />
-		<text name="COURSEPLAY_REACHED_END_POINT" 					 		text="a atteint la fin de la course" />
-		<text name="COURSEPLAY_REACHED_END_POINT_MODE_1" 					text="a terminé le transport de grains." />
-		<text name="COURSEPLAY_REACHED_END_POINT_MODE_8" 					text="a terminé le transport de liquides." />
-		<text name="COURSEPLAY_WORK_END" 							 		text="a terminé le travail." />
-		<text name="COURSEPLAY_NEEDS_UNLOADING" 					 		text=": l'outil a besoin d'être vidé." />
-		<text name="COURSEPLAY_NEEDS_REFILLING" 					 		text=": l'outil a besoin d'être rechargé." />
-		<text name="COURSEPLAY_UNLOADING_BALES" 					 		text="décharge les ballots." />
-		<text name="COURSEPLAY_IS_IN_TRAFFIC" 						 		text="est coincé." />
-		<text name="COURSEPLAY_TIPTRIGGER_REACHED" 					 		text="Le trigger est atteint" />
-		<text name="COURSEPLAY_LAST_VAILD_TIP_DIST" 						text="Dist. point de décharge:" />
-		<text name="COURSEPLAY_LOADING_AMOUNT" 						 		text="Chargement: %d sur %d" />
-		<text name="COURSEPLAY_WAYPOINT_MODE" 						 		text="Montrer les points" />
-		<text name="COURSEPLAY_PATHFINDING" 						 		text="Evite les cultures" />
-		<text name="COURSEPLAY_COMBINE_OFFSET_HORIZONTAL" 					text="Distance latéral:" />
-		<text name="COURSEPLAY_PLOW_FIELD_EDGE" 							text="Labour des fourrières:" />
-		<text name="COURSEPLAY_ALIGNMENT_WAYPOINT" 							text="Alignt. sur 1er point:" />
-		<text name="COURSEPLAY_START_AT" 						 			text="Démarrer à:" />
-		<text name="COURSEPLAY_TURN_ON_FIELD"					 			text="Tourne dans le champ:" />
-		<text name="COURSEPLAY_OPPOSITE_TURN_DIRECTION"			 			text="Manoeuvre:" />
-		<text name="COURSEPLAY_OPPOSITE_TURN_AT_END"			 			text="dans zone à travailler" />
-		<text name="COURSEPLAY_OPPOSITE_TURN_WHEN_POSSIBLE"		 			text="dès que possible" />
-		<text name="COURSEPLAY_TURN_RADIUS" 						 		text="Rayon de braquage:" />
-		<text name="COURSEPLAY_COMBINE_OFFSET_VERTICAL" 					text="Distance verticale:" />
-		<text name="COURSEPLAY_COMBINE" 						 			text="Batteuse" />
-		<text name="COURSEPLAY_NONE" 							 			text="Aucun" />
-		<text name="COURSEPLAY_CHOOSE_COMBINE" 						 		text="Choix de Batteuse:" />
-		<text name="COURSEPLAY_COMBINE_SEARCH_MODE" 						text="Type de recherche:" />
-		<text name="COURSEPLAY_CURRENT" 						 			text="Actuelle:" />
-		<text name="COURSEPLAY_AUTOMATIC_SEARCH" 					 		text="recherche automatique" />
-		<text name="COURSEPLAY_MANUAL_SEARCH" 						 		text="choisir manuellement" />
-		<text name="COURSEPLAY_SEARCH_COMBINE_ON_FIELD" 					text="Recherche sur le champ %s" />
-		<text name="COURSEPLAY_COPY_COURSE" 						 		text="Importer course:" />
-		<text name="COURSEPLAY_VEHICLE" 						 			text="Véhicule" />
-		<text name="COURSEPLAY_TEMP_COURSE" 						 		text="course temporaire" />
-		<text name="COURSEPLAY_SPEED_TURN" 						 			text="Vitesse de virage:" />
-		<text name="COURSEPLAY_SPEED_FIELD" 						 		text="Vitesse de champ:" />
-		<text name="COURSEPLAY_SPEED_MAX" 						 			text="Vitesse de route:" />
-		<text name="COURSEPLAY_SPEED_REVERSING" 					 		text="Vitesse de recul:" />
-		<text name="COURSEPLAY_MAX_SPEED_MODE" 						 		text="Vitesse:" />
-		<text name="COURSEPLAY_MAX_SPEED_MODE_RECORDING" 					text="même que l'enregistrement" />
-		<text name="COURSEPLAY_MAX_SPEED_MODE_MAX" 					 		text="vitesse maximale" />
-		<text name="COURSEPLAY_MAX_SPEED_MODE_AUTOMATIC" 					text="automatique (max. %s)" />
-		<text name="COURSEPLAY_NO_COURSE_LOADED" 					 		text="course: pas de course chargée" />
-		<text name="COURSEPLAY_WARNING_LIGHTS" 						 		text="Avertisseur lumineux:" />
-		<text name="COURSEPLAY_WARNING_LIGHTS_MODE_0" 						text="jamais allumés" />
-		<text name="COURSEPLAY_WARNING_LIGHTS_MODE_1" 						text="gyrophares (sur la route)" />
-		<text name="COURSEPLAY_WARNING_LIGHTS_MODE_2" 						text="gyrophares &amp; feux de détresse (sur la route)" />
-		<text name="COURSEPLAY_WARNING_LIGHTS_MODE_3" 						text="gyrophares (toujours allumés)" />
-		<text name="COURSEPLAY_PAGE_TITLE_CP_CONTROL" 						text="Courseplay control" />
-		<text name="COURSEPLAY_PAGE_TITLE_COMBINE_CONTROLS" 				text="Gestion de la conduite" />
-		<text name="COURSEPLAY_PAGE_TITLE_MANAGE_COURSES" 					text="Gestion des courses" />
-		<text name="COURSEPLAY_PAGE_TITLE_CHOOSE_FOLDER" 					text="Choisir le dossier" />
-		<text name="COURSEPLAY_PAGE_TITLE_COMBI_MODE" 						text="vehicle specific settings" />  <!-- TODO TRANSLATE: -->
-		<text name="COURSEPLAY_PAGE_TITLE_MANAGE_COMBINES" 					text="Gestion des batteuses" />
-		<text name="COURSEPLAY_PAGE_TITLE_SPEEDS" 					 		text="Vitesse limite" />
-		<text name="COURSEPLAY_PAGE_TITLE_DRIVING_SETTINGS"					text="general driving settings" />  <!-- TODO TRANSLATE: -->
-		<text name="COURSEPLAY_PAGE_TITLE_GENERAL_SETTINGS" 				text="Paramètres" />
-		<text name="COURSEPLAY_COMBINE_IS_TURNING" 					 		text="La batteuse tourne" />
-		<text name="COURSEPLAY_NO_WORK_AREA" 						 		text="Pas de zone de travail" />
-		<text name="COURSEPLAY_COMBINED_COURSES" 					 		text="Courses combinées" />
-		<text name="COURSEPLAY_DRIVE_BEHIND_COMBINE" 						text="Conduit derrière la batteuse" />
-		<text name="COURSEPLAY_DRIVE_NEXT_TO_COMBINE" 						text="Conduit à coté de la batteuse" />
-		<text name="COURSEPLAY_DRIVE_TO_COMBINE" 					 		text="Conduit vers la batteuse" />
-		<text name="COURSEPLAY_COMBINE_WANTS_ME_TO_STOP" 					text="La batteuse me demande de m'arrêter" />
-		<text name="COURSEPLAY_WAITING_TILL_WAITING_POSITION_IS_FREE" 		text="Attends que la position d'attente se libére" />
-		<text name="COURSEPLAY_TURNING_TO_COORDS" 					 		text="Tourne en direction de %d %d" />
-		<text name="COURSEPLAY_DRIVE_TO_WAYPOINT" 					 		text="Conduit vers le points %d %d" />
-		<text name="COURSEPLAY_WAITING_FOR_FILL_LEVEL" 						text="Attend que le niveau soit atteint (%s %ds)" />
-		<text name="COURSEPLAY_NO_COMBINE_IN_REACH" 						text="Pas de Batteuse en vue" />
-		<text name="COURSEPLAY_WAITING_FOR_COMBINE_TURNED" 					text="Attend que la batteuse finisse de tourner" />
-		<text name="COURSEPLAY_WAITING_FOR_WAYPOINT" 						text="Attend pour le nouveau point" />
-		<text name="COURSEPLAY_FOLLOWING_TRACTOR" 					 		text="Suit le tracteur" />
-		<text name="COURSEPLAY_SHOULD_BE_REFUELED" 					 		text="doit bientôt faire le plein." />
-		<text name="COURSEPLAY_MUST_BE_REFUELED" 					 		text="doit faire le plein." />
-		<text name="COURSEPLAY_IS_BEING_REFUELED" 					 		text="est en train d'être ravitaillé." />
-		<text name="COURSEPLAY_IS_BEING_WEIGHED" 							text="se fait peser" />
-		<text name="COURSEPLAY_WAITING_POINTS_TOO_MANY" 					text="Trop de points d'attente! Seulement %d permis." />
-		<text name="COURSEPLAY_WAITING_POINTS_TOO_FEW" 						text="Trop peu de points d'attente! Nécessaire %d." />
-		<text name="COURSEPLAY_UNLOADING_POINTS_TOO_MANY" 					text="Trop de points de déchargement! Seulement %d permis." />
-		<text name="COURSEPLAY_UNLOADING_POINTS_TOO_FEW"					text="Trop peu de points de déchargement! Nécessaire %d." />
-		<text name="COURSEPLAY_WRONG_TRAILER" 						 		text="pas la bonne remorque pour ce mode" />
-		<text name="COURSEPLAY_WRONG_TOOL" 						 			text="pas le bon outil pour ce mode" />
-		<text name="COURSEPLAY_MODE_NOT_SUPPORTED_FOR_VEHICLETYPE" 			text="ce véhicule n'est pas supporté dans ce mode" />
-		<text name="COURSEPLAY_WEATHER_WARNING" 					 		text="est en attente d'une meilleure météo." />
-		<text name="COURSEPLAY_LANE_OFFSET" 						 		text="Décalage de la voie" />
-		<text name="COURSEPLAY_TOOL_OFFSET_X" 						 		text="Outil: décalage latéral" />
-		<text name="COURSEPLAY_TOOL_OFFSET_Z" 						 		text="Outil: décalage av/ar" />
-		<text name="COURSEPLAY_LOAD_UNLOAD_OFFSET_X" 						text="Charg./Décharg. décalage latéral" />
-		<text name="COURSEPLAY_LOAD_UNLOAD_OFFSET_Z" 						text="Charg./Décharg./Attente décalage av/ar" />
-		<text name="COURSEPLAY_FRONT" 							 			text="avant" />
-		<text name="COURSEPLAY_BACK" 							 			text="arrière" />
-		<text name="COURSEPLAY_WORK_WIDTH" 						 			text="Largeur de travail" />
-		<text name="COURSEPLAY_WATER_WARNING" 						 		text="a voulu prendre un bain." />
-		<text name="COURSEPLAY_OPEN_HUD_MODE" 						 		text="Ouverture de Courseplay:" />
-		<text name="COURSEPLAY_DEBUG_CHANNELS" 						 		text="Chaînes de débogage" />
-		<text name="COURSEPLAY_PAGE_TITLE_COURSE_GENERATION" 				text="Génération d'une course" />
-		<text name="COURSEPLAY_ADVANCED_COURSE_GENERATOR_SETTINGS" 			text="Advanced course generator settings" />
-		<text name="COURSEPLAY_STARTING_LOCATION" 							text="Position de démarrage" />
-		<text name="COURSEPLAY_ENDING_LOCATION" 							text="Position de fin" />
-		<text name="COURSEPLAY_STARTING_DIRECTION" 					 		text="Direction de départ:" />
-		<text name="COURSEPLAY_RETURN_TO_FIRST_POINT" 						text="Retour au départ:" />
-		<text name="COURSEPLAY_CORNER_1" 						 			text="Sud-Ouest" />
-		<text name="COURSEPLAY_CORNER_2" 						 			text="Nord-Ouest" />
-		<text name="COURSEPLAY_CORNER_3" 						 			text="Nord-Est" />
-		<text name="COURSEPLAY_CORNER_4" 						 			text="Sud-Est" />
-		<text name="COURSEPLAY_CORNER_5" 									text="utiliser la position actuelle en coin de départ" />
-		<text name="COURSEPLAY_CORNER_6" 									text="utiliser la dernière position en coin de départ" />
-		<text name="COURSEPLAY_CORNER_7" 									text="South-West (new)" />
-		<text name="COURSEPLAY_CORNER_8" 									text="North-West (new)" />
-		<text name="COURSEPLAY_CORNER_9" 									text="North-East (new)" />
-		<text name="COURSEPLAY_CORNER_10" 									text="South-East (new)" />
-		<text name="COURSEPLAY_CORNER_11" 									text="Select position on map" />
-		<text name="COURSEPLAY_CLICK_MAP_TO_SELECT_FIELD" 	 				text="(click map to select field)" />
-		<text name="COURSEPLAY_CLICK_MAP_TO_SET_STARTING_POSITION"	 		text="(click map to select starting position)" />
-		<text name="COURSEPLAY_START_WORKING_ON" 			            	text="Start working on" />
-		<text name="COURSEPLAY_SKIP_ROWS"     			                	text="Skip rows" />
-		<text name="COURSEPLAY_UP_DOWN_ROWS"     			            	text="Up/down rows" />
-		<text name="COURSEPLAY_HEADLAND_PASSES" 				        	text="Headland passes" />
-		<text name="COURSEPLAY_HEADLAND_CORNERS" 				        	text="Headland corners" />
-		<text name="COURSEPLAY_HEADLAND_CLOCKWISE" 				        	text="Clockwise" />
-		<text name="COURSEPLAY_HEADLAND_COUNTERCLOCKWISE" 					text="Counterclockwise" />
-		<text name="COURSEPLAY_HEADLAND_MODE_NONE"   				    	text="None" />
-		<text name="COURSEPLAY_HEADLAND_MODE_NORMAL" 				    	text="Around" />
-		<text name="COURSEPLAY_HEADLAND_MODE_NARROW_FIELD" 					text="Narrow field" />
-		<text name="COURSEPLAY_HEADLAND_MODE_TWO_SIDE" 				 		text="Short edges" />
-		<text name="COURSEPLAY_DIRECTION_1" 						 		text="Nord" />
-		<text name="COURSEPLAY_DIRECTION_2" 						 		text="Est" />
-		<text name="COURSEPLAY_DIRECTION_3" 						 		text="Sud" />
-		<text name="COURSEPLAY_DIRECTION_4" 						 		text="Ouest" />
-		<text name="COURSEPLAY_DIRECTION_5" 								text="Automatique" />
-		<text name="COURSEPLAY_DIRECTION_6" 								text="Longest edge" />
-		<text name="COURSEPLAY_DIRECTION_7" 								text="Manual" />
-        <text name="COURSEPLAY_DIRECTION_N"                             	text="N"/>
-        <text name="COURSEPLAY_DIRECTION_NNE"                           	text="NNE"/>
-        <text name="COURSEPLAY_DIRECTION_NE"                            	text="NE"/>
-        <text name="COURSEPLAY_DIRECTION_ENE"                           	text="ENE"/>
-        <text name="COURSEPLAY_DIRECTION_E"                             	text="E"/>
-        <text name="COURSEPLAY_DIRECTION_ESE"                           	text="ESE"/>
-        <text name="COURSEPLAY_DIRECTION_SE"                            	text="SE"/>
-        <text name="COURSEPLAY_DIRECTION_SSE"                           	text="SSE"/>
-        <text name="COURSEPLAY_DIRECTION_S"                             	text="S"/>
-        <text name="COURSEPLAY_DIRECTION_SSW"                           	text="SSW"/>
-        <text name="COURSEPLAY_DIRECTION_SW"                            	text="SW"/>
-        <text name="COURSEPLAY_DIRECTION_WSW"                           	text="WSW"/>
-        <text name="COURSEPLAY_DIRECTION_W"                             	text="W"/>
-        <text name="COURSEPLAY_DIRECTION_WNW"                           	text="WNW"/>
-        <text name="COURSEPLAY_DIRECTION_NW"                            	text="NW"/>
-        <text name="COURSEPLAY_DIRECTION_NNW"                           	text="NNW"/>
-        <text name="COURSEPLAY_COURSE_SUBOPTIMAL"                       	text="Course generated successfully but due to the current direction settings it may cause issues when driving."/>
-		<text name="COURSEPLAY_HEADLAND" 						 			text="Fourrière:" />
-		<text name="COURSEPLAY_BYPASS_ISLANDS"  							text="Détection des obstacles" />
-        <text name="COURSEPLAY_ISLAND_BYPASS_MODE_NONE"  					text="Désactivé" />
-        <text name="COURSEPLAY_ISLAND_BYPASS_MODE_SIMPLE"  					text="Simple" />
-        <text name="COURSEPLAY_ISLAND_BYPASS_MODE_CIRCLE"  					text="Circulaire" />
-		<text name="COURSEPLAY_HEADLAND_CORNER_TYPE_SMOOTH" 				text="Lissés" />
-		<text name="COURSEPLAY_HEADLAND_CORNER_TYPE_SHARP" 					text="Manoeuvres" />
-		<text name="COURSEPLAY_HEADLAND_CORNER_TYPE_ROUND" 					text="Ronds" />
-		<text name="COURSEPLAY_HEADLAND_REVERSE_MANEUVER_TYPE"				text="Manoeuvre arrière dans les fourrières"/>
-		<text name="COURSEPLAY_HEADLAND_REVERSE_MANEUVER_TYPE_STRAIGHT"		text="Ligne droite" />
-		<text name="COURSEPLAY_HEADLAND_REVERSE_MANEUVER_TYPE_CURVE"		text="Circulaire" />
-		<text name="COURSEPLAY_CENTER_MODE"									text="Field center (experimental)" />
-		<text name="COURSEPLAY_CENTER_MODE_UP_DOWN"							text="up/down" />
-		<text name="COURSEPLAY_CENTER_MODE_CIRCULAR"						text="circular" />
-		<text name="COURSEPLAY_CENTER_MODE_SPIRAL"						    text="spiral" />
-		<text name="COURSEPLAY_ACTIVATED" 						 			text="activé" />
-		<text name="COURSEPLAY_NAME_ONLY" 									text="Nom seul" />
-		<text name="COURSEPLAY_NAME_AND_COURSE" 							text="Nom et Course" />
-		<text name="COURSEPLAY_DEACTIVATED" 						 		text="désactivé" />
-		<text name="COURSEPLAY_RIDGEMARKERS" 						 		text="Traceurs:" />
-		<text name="COURSEPLAY_UNLOADING_ON_FIELD" 					 		text="Déchargement aux champs" />
-		<text name="COURSEPLAY_AUTOMATIC" 						 			text="automatique" />
-		<text name="COURSEPLAY_MANUAL" 							 			text="manuel" />
-		<text name="COURSEPLAY_TURN_MANEUVER" 						 		text="Manœuvre de demi-tour:" />
-		<text name="COURSEPLAY_START" 							 			text="Démarrer" />
-		<text name="COURSEPLAY_FINISH" 							 			text="Arrêter" />
-		<text name="COURSEPLAY_NO_VALID_COURSE" 					 		text="La course n'est pas valide" />
-		<text name="COURSEPLAY_FERTILIZERFUNCTION"							text="Fonction engrais du semoir" />
-		<text name="COURSEPLAY_COMBINE_CONVOY"						 		text="vehicle convoy" /> <!-- TODO: translate -->
-		<text name="COURSEPLAY_CONVOY_MAX_DISTANCE"					 		text="maximum distance" /> <!-- TODO: translate -->
-		<text name="COURSEPLAY_CONVOY_MIN_DISTANCE"						 	text="minimum distance" /> <!-- TODO: translate -->
-		<text name="COURSEPLAY_COMBINE_IN_FRUIT"							text="combines pipe is in fruit" /> <!-- TODO: this is the local InfoText in mode2 with pathfinding active when the combines pipe is in fruit -->
-		<text name="COURSEPLAY_MODESPECIFIC_SETTINGS"						text="mode specific settings" /> <!-- TODO: translate -->
-		
-		<!-- shovel stuff -->
-		<text name="COURSEPLAY_SHOVEL_NOT_FOUND" 					 		text="Pas de godet trouvé" />
-		<text name="COURSEPLAY_SHOVEL_POSITIONS" 					 		text="Positions du godet" />
-		<text name="COURSEPLAY_SHOVEL_POSITIONS_MISSING" 					text="Il faut enregistrer les positions du godet" />
-		<text name="COURSEPLAY_SHOVEL_LOADING_POSITION" 					text="Position de chargement" />
-		<text name="COURSEPLAY_SHOVEL_TRANSPORT_POSITION" 					text="Position de transport" />
-		<text name="COURSEPLAY_SHOVEL_PRE_UNLOADING_POSITION" 				text="Position avant de décharger" />
-		<text name="COURSEPLAY_SHOVEL_UNLOADING_POSITION" 					text="Position de déchargement" />
-		<text name="COURSEPLAY_SHOVEL_SAVE_LOADING_POSITION" 				text="Enregistrer la position de chargement" />
-		<text name="COURSEPLAY_SHOVEL_SAVE_TRANSPORT_POSITION" 				text="Enregistrer la position de transport" />
-		<text name="COURSEPLAY_SHOVEL_SAVE_PRE_UNLOADING_POSITION" 			text="Enregistrer la position de pre-dechargement" />
-		<text name="COURSEPLAY_SHOVEL_SAVE_UNLOADING_POSITION" 				text="Enregistrer la position de déchargement" />
-		<text name="COURSEPLAY_SHOVEL_MOVE_TO_LOADING_POSITION" 			text="Se mettre en position de chargement" />
-		<text name="COURSEPLAY_SHOVEL_MOVE_TO_TRANSPORT_POSITION" 			text="Se mettre en position de transport" />
-		<text name="COURSEPLAY_SHOVEL_MOVE_TO_PRE_UNLOADING_POSITION" 		text="Se mettre en position de pre-dechargement" />
-		<text name="COURSEPLAY_SHOVEL_MOVE_TO_UNLOADING_POSITION" 			text="Se mettre en position de déchargement" />
-		<text name="COURSEPLAY_SHOVEL_STOP_AND_GO" 					 		text="Arrêter et aller charger" />
-=======
   <texts>
     <text name="COURSEPLAY_RECORDING_START" 					 		text="Commencer l'enregistrement de la course" />
     <text name="COURSEPLAY_DRIVER" 							 			text="Chauffeur" />
@@ -518,7 +249,6 @@
     <text name="COURSEPLAY_CONVOY_MIN_DISTANCE"						 	text="distance minimum" />
     <text name="COURSEPLAY_COMBINE_IN_FRUIT"							text="Tuyau de la batteuse dans les fruits" /> <!-- this is the local InfoText in mode2 with pathfinding active when the combines pipe is in fruit -->
     <text name="COURSEPLAY_MODESPECIFIC_SETTINGS"						text="Paramètres du mod" />
->>>>>>> 22972a4e
 
       <!-- shovel stuff -->
     <text name="COURSEPLAY_SHOVEL_NOT_FOUND" 					 		text="Pas de pelle trouvé" />
