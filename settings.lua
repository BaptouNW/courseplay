local abs, ceil, max, min = math.abs, math.ceil, math.max, math.min;

function courseplay:openCloseHud(vehicle, open)
	courseplay:setMouseCursor(vehicle, open);
	vehicle.cp.hud.show = open;
	--print(string.format("courseplay:openCloseHud set to %s",tostring(vehicle.cp.hud.show)))
	if open then
		--courseplay.buttons:setActiveEnabled(vehicle, 'all');
	else
		courseplay.buttons:setHoveredButton(vehicle, nil);
	end;
end;

function courseplay:setCpMode(vehicle, modeNum)
	if vehicle.cp.mode ~= modeNum then
		vehicle.cp.mode = modeNum;
		--courseplay:setNextPrevModeVars(vehicle);
		courseplay.utils:setOverlayUVsPx(vehicle.cp.hud.currentModeIcon, courseplay.hud.bottomInfo.modeUVsPx[modeNum], courseplay.hud.iconSpriteSize.x, courseplay.hud.iconSpriteSize.y);
		--courseplay.buttons:setActiveEnabled(vehicle, 'all');
		vehicle.cp.drivingMode:set(DrivingModeSetting.DRIVING_MODE_AIDRIVER)
		--end
		courseplay:setAIDriver(vehicle, modeNum)
	end;
end;

function courseplay:setAIDriver(vehicle, mode)
	if vehicle.cp.driver then
		vehicle.cp.driver:delete()
	end
	if mode == courseplay.MODE_TRANSPORT then
		---@type AIDriver
		vehicle.cp.driver = AIDriver(vehicle)
	elseif mode == courseplay.MODE_GRAIN_TRANSPORT then
		vehicle.cp.driver = GrainTransportAIDriver(vehicle)	
	elseif mode == courseplay.MODE_COMBI then
		vehicle.cp.driver = CombineUnloadAIDriver(vehicle)
	elseif mode == courseplay.MODE_SHOVEL_FILL_AND_EMPTY then
		vehicle.cp.driver = ShovelModeAIDriver(vehicle)
	elseif mode == courseplay.MODE_SEED_FERTILIZE then
		vehicle.cp.driver = FillableFieldworkAIDriver(vehicle)
	elseif mode == courseplay.MODE_FIELDWORK then
		vehicle.cp.driver = UnloadableFieldworkAIDriver.create(vehicle)
	elseif mode == courseplay.MODE_BUNKERSILO_COMPACTER then
		vehicle.cp.driver = LevelCompactAIDriver(vehicle)
	elseif mode == courseplay.MODE_FIELD_SUPPLY then
		vehicle.cp.driver = FieldSupplyAIDriver(vehicle)
	end
end

--[[function courseplay:setNextPrevModeVars(vehicle)
	local curMode = vehicle.cp.mode;
	local nextMode, prevMode, nextModeTest, prevModeTest = nil, nil, curMode + 1, curMode - 1;

	if curMode > courseplay.MODE_GRAIN_TRANSPORT then
		while prevModeTest >= courseplay.MODE_GRAIN_TRANSPORT do
			if courseplay:getCanVehicleUseMode(vehicle, prevModeTest) then
				prevMode = prevModeTest;
				break;
			else
				-- invalid mode --> skip
				prevModeTest = prevModeTest - 1;
			end;
		end;
	end;
	vehicle.cp.prevMode = prevMode;

	if curMode < courseplay.NUM_MODES then
		while nextModeTest <= courseplay.NUM_MODES do
			if courseplay:getCanVehicleUseMode(vehicle, nextModeTest) then
				nextMode = nextModeTest;
				break;
			else
				-- invalid mode --> skip
				nextModeTest = nextModeTest + 1;
			end;
		end;
	end;
	vehicle.cp.nextMode = nextMode;
end;]]

--[[function courseplay:getCanVehicleUseMode(vehicle, mode)
	if not CpManager.isDeveloper then
		if mode == courseplay.MODE_OVERLOADER
		or mode == courseplay.MODE_COMBINE_SELF_UNLOADING
		or mode == courseplay.MODE_LIQUIDMANURE_TRANSPORT
		or mode == courseplay.MODE_SHOVEL_FILL_AND_EMPTY
		or mode == courseplay.MODE_BUNKERSILO_COMPACTER then
		return false;
		end
	end	
	if mode == courseplay.MODE_COMBINE_SELF_UNLOADING and not vehicle.cp.isCombine and not vehicle.cp.isChopper and not vehicle.cp.isHarvesterSteerable then
		return false;
	elseif (vehicle.cp.isCombine or vehicle.cp.isChopper or vehicle.cp.isHarvesterSteerable) and (mode ~= courseplay.MODE_TRANSPORT and mode ~= courseplay.MODE_FIELDWORK ) then -- and mode ~= courseplay.MODE_COMBINE_SELF_UNLOADING) then
		return false;
	elseif mode ~= courseplay.MODE_TRANSPORT and (vehicle.cp.isWoodHarvester or vehicle.cp.isWoodForwarder) then
		return false;
	end;

	return true;
end;]]

function courseplay:setDriveNow(vehicle)
	courseplay:setDriveUnloadNow(vehicle, true);
end

function courseplay:forceGoToUnloadCourse(vehicle)
	vehicle.cp.driver:stopAndChangeToUnload()
end


function courseplay:toggleShowMiniHud(vehicle)
	vehicle.cp.hud.showMiniHud = not vehicle.cp.hud.showMiniHud
end

function courseplay:toggleConvoyActive(vehicle)
	vehicle.cp.convoyActive =  not vehicle.cp.convoyActive
	--self:setCpVar('convoyActive', self.cp.convoyActive, courseplay.isClient);
end

function courseplay:setConvoyMinDistance(vehicle, changeBy)
	vehicle.cp.convoy.minDistance = MathUtil.clamp(vehicle.cp.convoy.minDistance + changeBy*10, 20, 200);
end

function courseplay:setConvoyMaxDistance(vehicle, changeBy)
	vehicle.cp.convoy.maxDistance = MathUtil.clamp(vehicle.cp.convoy.maxDistance + changeBy*10, 40, 300);
end

function courseplay:toggleFuelSaveOption(self)
	self.cp.saveFuelOptionActive = not self.cp.saveFuelOptionActive 
end

function courseplay:toggleFertilizeOption(self)
	self.cp.fertilizerEnabled = not self.cp.fertilizerEnabled
end

function courseplay:toggleRidgeMarkersAutomatic(self)
	self.cp.ridgeMarkersAutomatic = not self.cp.ridgeMarkersAutomatic
end

function courseplay:toggleAutomaticUnloadingOnField(self)
	self.cp.automaticUnloadingOnField = not self.cp.automaticUnloadingOnField;
end

function courseplay:toggleAutoRefuel(self)
	self.cp.allwaysSearchFuel = not self.cp.allwaysSearchFuel 
end

function courseplay:toggleAutomaticCoverHandling (self)
	self.cp.automaticCoverHandling = not self.cp.automaticCoverHandling 
end

function courseplay:toggleMode10automaticSpeed(self)
	if self.cp.mode10.leveling then
		self.cp.mode10.automaticSpeed = not self.cp.mode10.automaticSpeed
	end
end
function courseplay:toggleMode10drivingThroughtLoading(self)
	self.cp.mode10.drivingThroughtLoading = not self.cp.mode10.drivingThroughtLoading
end

function courseplay:toggleMode10AutomaticHeight(self)
	self.cp.mode10.automaticHeigth = not self.cp.mode10.automaticHeigth 
end

function courseplay:toggleMode10Mode(self)
	self.cp.mode10.leveling = not self.cp.mode10.leveling
end

function courseplay:toggleMode10SearchMode(self)
	self.cp.mode10.searchCourseplayersOnly = not self.cp.mode10.searchCourseplayersOnly
end

function courseplay:toggleWantsCourseplayer(combine)
	combine.cp.wantsCourseplayer = not combine.cp.wantsCourseplayer;
end;

function courseplay:toggleOppositeTurnMode(vehicle)
	vehicle.cp.oppositeTurnMode = not vehicle.cp.oppositeTurnMode
end

function courseplay:startStop(vehicle)
	if vehicle.cp.canDrive then
		if not vehicle:getIsCourseplayDriving() then
			courseplay:start(vehicle);
		else
			courseplay:stop(vehicle);
		end
	else
		courseplay:start_record(vehicle);
	end
	courseplay.hud:setReloadPageOrder(vehicle, vehicle.cp.hud.currentPage, true);
end;

function courseplay:startStopCourseplayer(combine)
	local tractor = g_combineUnloadManager:getUnloaderByNumber(1, combine)
	tractor.cp.forcedToStop = not tractor.cp.forcedToStop;
end;

function courseplay:setVehicleWait(vehicle, active)
	vehicle.cp.wait = active;
end;

function courseplay:cancelWait(vehicle, cancelStopAtEnd)
	if vehicle.cp.driver then
		vehicle.cp.driver:continue()
	end
	if vehicle.cp.wait then
		courseplay:setVehicleWait(vehicle, false);
	end;
	if vehicle.cp.mode == 1 or vehicle.cp.mode == 3 then
		vehicle.cp.isUnloaded = true;
	end;
	if cancelStopAtEnd then
		courseplay:setStopAtEnd(vehicle, false);
	end;
end;

function courseplay:setStopAtEnd(vehicle, bool)
	--if bool is nil, toggle stopAtEnd  
	if bool == nil then 
		vehicle.cp.stopAtEnd = not vehicle.cp.stopAtEnd
	else
		vehicle.cp.stopAtEnd = bool;
	end
	--vehicle:setCpVar('stopAtEnd', vehicle.cp.stopAtEnd, courseplay.isClient);
end;

function courseplay:setDriveUnloadNow(vehicle, bool)
	if vehicle.cp.driveUnloadNow ~= bool then
		vehicle.cp.driveUnloadNow = bool;
		courseplay.hud:setReloadPageOrder(vehicle, vehicle.cp.hud.currentPage, true);
	end;
		
end;

function courseplay:sendCourseplayerHome(combine)
	courseplay:setDriveUnloadNow(g_combineUnloadManager:getUnloaderByNumber(1, combine), true);
end

function courseplay:toggleTurnStage(combine)
	combine.cp.turnStage = self.cp.turnStage== 0 and 1 or 0 ;
end

function courseplay:switchCourseplayerSide(combine)
	if courseplay:isChopper(combine) then
		local tractor = combine.courseplayers[1];
		if tractor == nil then
			return;
		end;

		courseplay:setModeState(tractor, 10);

		if combine.cp.forcedSide == nil then
			combine.cp.forcedSide = "left";
		elseif combine.cp.forcedSide == "left" then
			combine.cp.forcedSide = "right";
		else
			combine.cp.forcedSide = nil;
		end;
	end;
end;

function courseplay:setHudPage(vehicle, pageNum)
	vehicle.cp.hud.hudPageButtons[vehicle.cp.hud.currentPage]:setActive(false)
	vehicle.cp.hud.currentPage = pageNum;
	vehicle.cp.hud.hudPageButtons[pageNum]:setActive(true)
	courseplay.hud:setReloadPageOrder(vehicle, vehicle.cp.hud.currentPage, true);
end;

function courseplay:changeCombineOffset(vehicle, changeBy)
	local previousOffset = vehicle.cp.combineOffset;

	vehicle.cp.combineOffsetAutoMode = false;
	vehicle.cp.combineOffset = courseplay:round(vehicle.cp.combineOffset, 1) + changeBy*0.1;
	if abs(vehicle.cp.combineOffset) < 0.1 then
		vehicle.cp.combineOffset = 0.0;
		vehicle.cp.combineOffsetAutoMode = true;
	end;

	courseplay:debug(nameNum(vehicle) .. ": manual combine_offset change: prev " .. previousOffset .. " // new " .. vehicle.cp.combineOffset .. " // auto = " .. tostring(vehicle.cp.combineOffsetAutoMode), 4);
end

function courseplay:changeTipperOffset(vehicle, changeBy)
	vehicle.cp.tipperOffset = courseplay:round(vehicle.cp.tipperOffset, 1) + changeBy*0.1;
	if abs(vehicle.cp.tipperOffset) < 0.1 then
		vehicle.cp.tipperOffset = 0;
	end;
end

function courseplay:changeLaneOffset(vehicle, changeBy, force)
	vehicle.cp.laneOffset = force or (courseplay:round(vehicle.cp.laneOffset, 1) + changeBy*0.1);
	if abs(vehicle.cp.laneOffset) < 0.1 then
		vehicle.cp.laneOffset = 0;
	end;
	vehicle.cp.totalOffsetX = vehicle.cp.laneOffset + vehicle.cp.toolOffsetX;
end;

function courseplay:changeLaneNumber(vehicle, changeBy, reset)
	--This function takes input from the hud. And claculates laneOffset by dividing tool workwidth and multiplying that by the lane number counting outwards.
	local toolsIsEven = vehicle.cp.multiTools%2 == 0
	
	if reset then
		vehicle.cp.laneNumber = 0;
		vehicle.cp.totalOffsetX = vehicle.cp.toolOffsetX;
		vehicle.cp.laneOffset = 0
	else
		--skip zero if multiTools is even
		if toolsIsEven then
			if vehicle.cp.laneNumber == -1 and changeBy > 0 then
				changeBy = 2
			elseif vehicle.cp.laneNumber == 1 and changeBy < 0 then
				changeBy = -2
			end
		end
		vehicle.cp.laneNumber = MathUtil.clamp(vehicle.cp.laneNumber + changeBy, math.floor(vehicle.cp.multiTools/2)*-1, math.floor(vehicle.cp.multiTools/2));
		local newOffset = 0
		if toolsIsEven then
			if vehicle.cp.laneNumber > 0 then
				newOffset = vehicle.cp.workWidth/2 + (vehicle.cp.workWidth*(vehicle.cp.laneNumber-1))
			else
				newOffset = -vehicle.cp.workWidth/2 + (vehicle.cp.workWidth*(vehicle.cp.laneNumber+1))
			end
		else
			newOffset = vehicle.cp.workWidth*vehicle.cp.laneNumber
		end
		courseplay:changeLaneOffset(vehicle, nil , newOffset)
		vehicle.cp.totalOffsetX = vehicle.cp.laneOffset + vehicle.cp.toolOffsetX;
	end;

end;

function courseplay:changeToolOffsetX(vehicle, changeBy, force, noDraw)
	vehicle.cp.toolOffsetX = force or (courseplay:round(vehicle.cp.toolOffsetX, 1) + changeBy*0.1);
	if abs(vehicle.cp.toolOffsetX) < 0.1 then
		vehicle.cp.toolOffsetX = 0;
	end;
	vehicle.cp.totalOffsetX = vehicle.cp.laneOffset + vehicle.cp.toolOffsetX;
	if not noDraw then
		courseplay:setCustomTimer(vehicle, 'showWorkWidth', 2);
	end;
end;

function courseplay:setAutoToolOffsetX(vehicle)
	-- set the auto tool offset if exists or 0
	self:changeToolOffsetX(vehicle, nil, vehicle.cp.automaticToolOffsetX and vehicle.cp.automaticToolOffsetX or 0)
end

function courseplay:changeToolOffsetZ(vehicle, changeBy, force, noDraw)
	vehicle.cp.toolOffsetZ = force or (courseplay:round(vehicle.cp.toolOffsetZ, 1) + changeBy*0.1);
	if abs(vehicle.cp.toolOffsetZ) < 0.1 then
		vehicle.cp.toolOffsetZ = 0;
	end;

	if not noDraw then
		courseplay:setCustomTimer(vehicle, 'showWorkWidth', 2);
	end;
end;

function courseplay:changeLoadUnloadOffsetX(vehicle, changeBy, force)
	vehicle.cp.loadUnloadOffsetX = force or (courseplay:round(vehicle.cp.loadUnloadOffsetX, 1) + changeBy*0.1);
	if abs(vehicle.cp.loadUnloadOffsetX) < 0.1 then
		vehicle.cp.loadUnloadOffsetX = 0;
	end;
end;

function courseplay:changeLoadUnloadOffsetZ(vehicle, changeBy, force)
	vehicle.cp.loadUnloadOffsetZ = force or (courseplay:round(vehicle.cp.loadUnloadOffsetZ, 1) + changeBy*0.1);
	if abs(vehicle.cp.loadUnloadOffsetZ) < 0.1 then
		vehicle.cp.loadUnloadOffsetZ = 0;
	end;
end;

function courseplay:calculateWorkWidth(vehicle, noDraw)
	
	if vehicle.cp.manualWorkWidth and noDraw ~= nil then
		--courseplay:changeWorkWidth(vehicle, nil, vehicle.cp.manualWorkWidth, noDraw); 
		return
	end

	courseplay:changeWorkWidth(vehicle, nil, courseplay:getWorkWidth(vehicle), noDraw);

end;

function courseplay:changeBladeWorkWidth(vehicle, changeBy, force, noDraw)
	courseplay:changeWorkWidth(vehicle, changeBy/10, force, noDraw)
end

function courseplay:changeWorkWidth(vehicle, changeBy, force, noDraw)
	local isSetManually = false
	if force == nil and noDraw == nil then
		--print("is set manually")
		isSetManually = true
	elseif force ~= nil and noDraw ~= nil then
		--print("is set by script")
		if not vehicle.cp.isDriving and vehicle.cp.manualWorkWidth then
			return
		end
	elseif force ~= nil and noDraw == nil then
		vehicle.cp.manualWorkWidth = nil
		courseplay:changeLaneNumber(vehicle, 0, true)
		courseplay:setMultiTools(vehicle, 1)
		--print("is set by calculate button")
	end
	if force then
		if force == 0 then
			return
		end
		local newWidth = max(courseplay:round(abs(force), 1), 0.1)
		--vehicle.cp.workWidth = min(vehicle.cp.workWidth,newWidth); --TODO: check what is better:the smallest or the widest work width to consider
		vehicle.cp.workWidth = newWidth
	else
		if vehicle.cp.workWidth + changeBy > 10 then
			if abs(changeBy) == 0.1 and not (Input.keyPressedState[Input.KEY_lalt]) then -- pressing left Alt key enables to have small 0.1 steps even over 10.0 
				changeBy = 0.5 * MathUtil.sign(changeBy);
			elseif abs(changeBy) == 0.5 then
				changeBy = 2 * MathUtil.sign(changeBy);
			end;
		end;

		if (vehicle.cp.workWidth < 10 and vehicle.cp.workWidth + changeBy > 10) or (vehicle.cp.workWidth > 10 and vehicle.cp.workWidth + changeBy < 10) then
			vehicle.cp.workWidth = 10;
		else
			vehicle.cp.workWidth = max(vehicle.cp.workWidth + changeBy, 0.1);
		end;
	end;
	if isSetManually then
		vehicle.cp.manualWorkWidth = vehicle.cp.workWidth
	end
	if not noDraw then
		courseplay:setCustomTimer(vehicle, 'showWorkWidth', 2);
	end;

	courseplay.hud:setReloadPageOrder(vehicle, vehicle.cp.hud.currentPage, true);
	
end;


function courseplay:changeSiloFillType(vehicle, modifier, currentSelectedFilltype)
	local eftl = vehicle.cp.easyFillTypeList;
	local newVal = 1;
	if currentSelectedFilltype and currentSelectedFilltype ~= FillType.UNKNOWN then
		for index, fillType in ipairs(eftl) do
			if currentSelectedFilltype == fillType then
				newVal = index;
			end;
		end;
	else
		newVal = vehicle.cp.siloSelectedEasyFillType + modifier
		if newVal < 1 then
			newVal = #eftl;
		elseif newVal > #eftl then
			newVal = 1;
		end
	end;
	vehicle.cp.siloSelectedEasyFillType = newVal;
	vehicle.cp.siloSelectedFillType = eftl[newVal];

end;


function courseplay:toggleShowVisualWaypointsStartEnd(vehicle, force, visibilityUpdate)
	vehicle.cp.visualWaypointsStartEnd = Utils.getNoNil(force, not vehicle.cp.visualWaypointsStartEnd);

	-- also deactivate "all" points when deactivating startEnd
	if not vehicle.cp.visualWaypointsStartEnd then
		courseplay:toggleShowVisualWaypointsAll(vehicle, false, false);
	end;

	if visibilityUpdate == nil or visibilityUpdate then
		courseplay.hud:setReloadPageOrder(vehicle, vehicle.cp.hud.currentPage, true);
		courseplay.signs:setSignsVisibility(vehicle);
	end;
end;

function courseplay:toggleShowVisualWaypointsAll(vehicle, force, visibilityUpdate)
	vehicle.cp.visualWaypointsAll = Utils.getNoNil(force, not vehicle.cp.visualWaypointsAll);

	-- also activate "start/end" points when activating "all"
	if vehicle.cp.visualWaypointsAll then
		courseplay:toggleShowVisualWaypointsStartEnd(vehicle, true, false);
	end;

	if visibilityUpdate == nil or visibilityUpdate then
		courseplay.hud:setReloadPageOrder(vehicle, vehicle.cp.hud.currentPage, true);
		courseplay.signs:setSignsVisibility(vehicle);
	end;
end;

function courseplay:toggleShowVisualWaypointsCrossing(vehicle, force, visibilityUpdate)
	vehicle.cp.visualWaypointsCrossing = Utils.getNoNil(force, not vehicle.cp.visualWaypointsCrossing);
	if visibilityUpdate == nil or visibilityUpdate then
		courseplay.hud:setReloadPageOrder(vehicle, vehicle.cp.hud.currentPage, true);
		courseplay.signs:setSignsVisibility(vehicle);
	end;
end;

function courseplay:toggleTurnOnField(vehicle)
	vehicle.cp.turnOnField = not vehicle.cp.turnOnField
end
	
function courseplay:changeMode10Radius (vehicle, changeBy)
	vehicle.cp.mode10.searchRadius = math.max(1,vehicle.cp.mode10.searchRadius + changeBy)
end

function courseplay:changeShieldHeight (vehicle, changeBy)
	vehicle.cp.mode10.shieldHeight = MathUtil.clamp(vehicle.cp.mode10.shieldHeight + changeBy,0,1.5)
end

function courseplay:changeDriveOnAtFillLevel(vehicle, changeBy)
	vehicle.cp.driveOnAtFillLevel = MathUtil.clamp(vehicle.cp.driveOnAtFillLevel + changeBy, 0, 100);
end


function courseplay:changeFollowAtFillLevel(vehicle, changeBy)
	vehicle.cp.followAtFillLevel = MathUtil.clamp(vehicle.cp.followAtFillLevel + changeBy, 0, 100);
end


function courseplay:changeTurnDiameter(vehicle, changeBy)
	vehicle.cp.turnDiameter = vehicle.cp.turnDiameter + changeBy;
	vehicle.cp.turnDiameterAutoMode = false;

	if vehicle.cp.turnDiameter < 0.5 then
		vehicle.cp.turnDiameter = 0;
	end;

	if vehicle.cp.turnDiameter <= 0 then
		vehicle.cp.turnDiameterAutoMode = true;
		vehicle.cp.turnDiameter = vehicle.cp.turnDiameterAuto
	end;
end


function courseplay:changeWaitTime(vehicle, changeBy)
	vehicle.cp.waitTime = math.max(0, vehicle.cp.waitTime + changeBy);
end;

function courseplay:getCanHaveWaitTime(vehicle)
	return vehicle.cp.mode == 1 or vehicle.cp.mode == 2 or vehicle.cp.mode == 5 or (vehicle.cp.mode == 6 and not vehicle.cp.hasBaleLoader) or vehicle.cp.mode == 8;
end;

function courseplay:changeTurnSpeed(vehicle, changeBy)
	local speed = vehicle.cp.speeds.turn;
	speed = MathUtil.clamp(speed + changeBy, vehicle.cp.speeds.minTurn, vehicle.cp.speeds.max);
	vehicle.cp.speeds.turn = speed ;
end

function courseplay:changeFieldSpeed(vehicle, changeBy)
	local speed = vehicle.cp.speeds.field;
	speed = MathUtil.clamp(speed + changeBy, vehicle.cp.speeds.minField, vehicle.cp.speeds.max);
	vehicle.cp.speeds.field = speed;
end

function courseplay:changeMaxSpeed(vehicle, changeBy)
	if not vehicle.cp.speeds.useRecordingSpeed then
		local speed = vehicle.cp.speeds.street;
		speed = MathUtil.clamp(speed + changeBy, vehicle.cp.speeds.minStreet, vehicle.cp.speeds.max);
		vehicle.cp.speeds.street = speed;
	end;
end

function courseplay:changeReverseSpeed(vehicle, changeBy, force, forceReloadPage)
	local speed = force or (vehicle.cp.speeds.reverse + changeBy);
	if not force then
		speed = MathUtil.clamp(speed, vehicle.cp.speeds.minReverse, vehicle.cp.speeds.max);
	end;
	vehicle.cp.speeds.reverse = speed;

	if forceReloadPage then
		courseplay.hud:setReloadPageOrder(vehicle, 5, true);
	end;
end
function courseplay:changeBunkerSpeed(vehicle, changeBy)
	local upperLimit = 20 
	local speed = vehicle.cp.speeds.bunkerSilo;
	if vehicle.cp.mode10.leveling then
		upperLimit = 15
	end
	speed = MathUtil.clamp(speed + changeBy, 3, upperLimit);
	vehicle.cp.speeds.bunkerSilo = speed;
end

function courseplay:toggleUseRecordingSpeed(vehicle)
	vehicle.cp.speeds.useRecordingSpeed = not vehicle.cp.speeds.useRecordingSpeed;
end;

function courseplay:changeWarningLightsMode(vehicle, changeBy)
	vehicle.cp.warningLightsMode = MathUtil.clamp(vehicle.cp.warningLightsMode + changeBy, courseplay.lights.WARNING_LIGHTS_NEVER, courseplay.lights.WARNING_LIGHTS_BEACON_ALWAYS);
end;

function courseplay:toggleOpenHudWithMouse(vehicle)
	vehicle.cp.hud.openWithMouse = not vehicle.cp.hud.openWithMouse;
end;

function courseplay:toggleRealisticDriving(vehicle)
	vehicle.cp.realisticDriving = not vehicle.cp.realisticDriving;
end;

function courseplay:toggleDrivingMode(vehicle)
	vehicle.cp.drivingMode:setNext()
	courseplay.debugVehicle(12, vehicle, 'Driving mode: %d', vehicle.cp.drivingMode:get())
end

function courseplay:toggleAutoDriveMode(vehicle)
	vehicle.cp.settings.autoDriveMode:next()
	courseplay.debugVehicle(12, vehicle, 'AutoDrive mode: %d', vehicle.cp.settings.autoDriveMode:get())
end

function courseplay:toggleAlignmentWaypoint( vehicle )
	vehicle.cp.alignment.enabled = not vehicle.cp.alignment.enabled
end

function courseplay:togglePlowFieldEdge(self)
	self.cp.plowFieldEdge = not self.cp.plowFieldEdge;
end;


function courseplay:toggleSearchCombineMode(vehicle)
	vehicle.cp.searchCombineAutomatically = not vehicle.cp.searchCombineAutomatically;
	if not vehicle.cp.searchCombineAutomatically then
		courseplay:setSearchCombineOnField(vehicle, nil, 0);
	end;
end;

function courseplay:setSearchCombineOnField(vehicle, changeDir, force)
	if courseplay.fields.numAvailableFields == 0 or not vehicle.cp.searchCombineAutomatically then
		vehicle.cp.settings.searchCombineOnField:set(0)
		return
	end
	if force and courseplay.fields.fieldData[force] then
		vehicle.cp.settings.searchCombineOnField:set(force)
		return
	end

	if changeDir > 0 then
		vehicle.cp.settings.searchCombineOnField:setNext()
	else
		vehicle.cp.settings.searchCombineOnField:setPrevious()
	end

end;

function courseplay:selectAssignedCombine(vehicle, changeBy)
	vehicle.cp.settings.selectedCombineToUnload:refresh()
	if changeBy > 0 then
		vehicle.cp.settings.selectedCombineToUnload:setNext()
	else
		vehicle.cp.settings.selectedCombineToUnload:setPrevious()
	end
	courseplay:removeActiveCombineFromTractor(vehicle)
	courseplay.hud:setReloadPageOrder(vehicle, vehicle.cp.hud.currentPage, true);
end;

function courseplay:removeActiveCombineFromTractor(vehicle)
	if vehicle.cp.driver.combineToUnload ~= nil then
		local driver = vehicle.cp.driver
		driver:releaseUnloader()
		driver.combineToUnload = nil
		driver:setNewOnFieldState(driver.states.FIND_COMBINE)
	end;
	--courseplay:removeFromVehicleLocalIgnoreList(vehicle, vehicle.cp.lastActiveCombine)
	courseplay.hud:setReloadPageOrder(vehicle, 4, true);
end;

function courseplay:removeSavedCombineFromTractor(vehicle)
	vehicle.cp.savedCombine = nil;
	vehicle.cp.selectedCombineNumber = 0;
	vehicle:setCpVar('HUD4savedCombine',nil,courseplay.isClient);
	vehicle:setCpVar('HUD4savedCombineName',nil,courseplay.isClient);
	courseplay.hud:setReloadPageOrder(vehicle, 4, true);
end;

function courseplay:switchDriverCopy(vehicle, changeBy)
	local drivers = courseplay:findDrivers(vehicle);
	
	if drivers ~= nil then
		vehicle.cp.selectedDriverNumber = MathUtil.clamp(vehicle.cp.selectedDriverNumber + changeBy, 0, #(drivers));

		if vehicle.cp.selectedDriverNumber == 0 then
			vehicle.cp.copyCourseFromDriver = nil;
			vehicle.cp.hasFoundCopyDriver = false;
		else
			vehicle.cp.copyCourseFromDriver = drivers[vehicle.cp.selectedDriverNumber];
			vehicle.cp.hasFoundCopyDriver = true;
		end;
	else
		vehicle.cp.copyCourseFromDriver = nil;
		vehicle.cp.selectedDriverNumber = 0;
		vehicle.cp.hasFoundCopyDriver = false;
	end;
end;

function courseplay:findDrivers(vehicle)
	local foundDrivers = {}; -- resetting all drivers
	for _,otherVehicle in pairs(g_currentMission.enterables) do
		if otherVehicle.Waypoints ~= nil and otherVehicle.hasCourseplaySpec  then
			if otherVehicle.rootNode ~= vehicle.rootNode and #(otherVehicle.Waypoints) > 0 then
				table.insert(foundDrivers, otherVehicle);
			end;
		end;
	end;

	return foundDrivers;
end;



function courseplay.settings.add_folder_settings(folder)
	folder.showChildren = false
	folder.skipMe = false
end

function courseplay.settings.add_folder(input1, input2)
-- function might be called like add_folder(vehicle, id) or like add_folder(id)
	local vehicle, id
	
	if input2 ~= nil then
		vehicle = input1
		id = input2
	else
		vehicle = false
		id = input1
	end
	
	if vehicle == false then
	-- no vehicle given -> add folder to all vehicles
		for k,v in pairs(g_currentMission.enterables) do
			if v.hasCourseplaySpec then -- alternative way to check if SpecializationUtil.hasSpecialization(courseplay, v.specializations)
				v.cp.folder_settings[id] = {}
				courseplay.settings.add_folder_settings(v.cp.folder_settings[id])
			end	
		end
	else
	-- vehicle given -> add folder to that vehicle
		vehicle.cp.folder_settings[id] = {}
		courseplay.settings.add_folder_settings(vehicle.cp.folder_settings[id])
	end
end

function courseplay.settings.update_folders(vehicle)
	local old_settings
	
	if vehicle == nil then
	-- no vehicle given -> update all folders in all vehicles
		for k,v in pairs(g_currentMission.enterables) do
			if v.hasCourseplaySpec then -- alternative way to check if SpecializationUtil.hasSpecialization(courseplay, v.specializations)
				old_settings = v.cp.folder_settings
				v.cp.folder_settings = {}
				for _,f in pairs(g_currentMission.cp_folders) do
					if old_settings[f.id] ~= nil then
						v.cp.folder_settings[f.id] = old_settings[f.id]
					else
						v.cp.folder_settings[f.id] = {}
						courseplay.settings.add_folder_settings(v.cp.folder_settings[f.id])
					end
				end
				old_settings = nil
			end	
		end
	else
	-- vehicle given -> update all folders in that vehicle
		old_settings = vehicle.cp.folder_settings
		vehicle.cp.folder_settings = {}
		for _,f in pairs(g_currentMission.cp_folders) do
			if old_settings[f.id] ~= nil then
				vehicle.cp.folder_settings[f.id] = old_settings[f.id]
			else
				vehicle.cp.folder_settings[f.id] = {}
				courseplay.settings.add_folder_settings(vehicle.cp.folder_settings[f.id])
			end
		end
	end
	old_settings = nil
end

function courseplay.settings.setReloadCourseItems(vehicle)
	if vehicle ~= nil then
		vehicle.cp.reloadCourseItems = true
		courseplay.hud:setReloadPageOrder(vehicle, 2, true);
	else
		-- make sure the course list is reloaded when tabbed to all vehicles.
		for k,v in pairs(g_currentMission.enterables) do
			if v.hasCourseplaySpec then -- alternative way to check if SpecializationUtil.hasSpecialization(courseplay, v.specializations)
				v.cp.reloadCourseItems = true
				courseplay.debugVehicle(8, v,"courseplay.hud:setReloadPageOrder(%s, 2, true) TypeName: %s ;",tostring(v.name), v.typeName)
				courseplay.hud:setReloadPageOrder(v, 2, true);
			end
		end
	end
end

function courseplay.settings.toggleFilter(vehicle, enable)
	if enable and not vehicle.cp.hud.filterEnabled then
		vehicle.cp.sorted = vehicle.cp.filtered;
		vehicle.cp.hud.filterEnabled = true;
	elseif not enable and vehicle.cp.hud.filterEnabled then
		vehicle.cp.filtered = vehicle.cp.sorted;
		vehicle.cp.sorted = g_currentMission.cp_sorted;
		vehicle.cp.hud.filterEnabled = false;
	end;
end;

function courseplay.hud.setCourses(self, start_index)
	start_index = start_index or 1
	if start_index < 1 then 
		start_index = 1
	elseif start_index > #self.cp.sorted.item then
		start_index = #self.cp.sorted.item
	end
	
	-- delete content of hud.courses
	self.cp.hud.courses = {}
	
	local index = start_index
	local hudLines = courseplay.hud.numLines
	local i = 1
	
	if index == 1 and self.cp.hud.showZeroLevelFolder then
		table.insert(self.cp.hud.courses, { id=0, uid=0, name='Level 0', displayname='Level 0', parent=0, type='folder', level=0})
		i = 2	-- = i+1
	end
	
	-- is start_index even showed?
	index = courseplay.courses:getMeOrBestFit(self, index)
	
	if index ~= 0 then
		-- insert first entry
		table.insert(self.cp.hud.courses, self.cp.sorted.item[index])
		i = i+1
		
		-- now search for the next entries
		while i <= hudLines do
			index = courseplay.courses:getNextCourse(self,index)
			if index == 0 then
				-- no next item found: fill table with previous items and abort the loop
				if start_index > 1 then
					-- shift up
					courseplay:shiftHudCourses(self, -(hudLines - i + 1))
				end
				i = hudLines+1 -- abort the loop
			else
				table.insert(self.cp.hud.courses, self.cp.sorted.item[index])
				i = i + 1
			end
		end --while
	end -- i<3

	courseplay.hud:setReloadPageOrder(self, 2, true);
end

function courseplay.hud.reloadCourses(vehicle)
	local index = 1
	local i = 1
	if vehicle ~= nil then
		while i <= #vehicle.cp.hud.courses and vehicle.cp.sorted.info[ vehicle.cp.hud.courses[i].uid ] == nil do
			i = i + 1
		end		
		if i <= #vehicle.cp.hud.courses then 
			index = vehicle.cp.sorted.info[ vehicle.cp.hud.courses[i].uid ].sorted_index
		end
		courseplay.hud.setCourses(vehicle, index)
	else
		for k,v in pairs(g_currentMission.enterables) do
			if v.hasCourseplaySpec then -- alternative way to check if SpecializationUtil.hasSpecialization(courseplay, v.specializations)
				i = 1
				-- course/folder in the hud might have been deleted -> info no longer available				
				while i <= #v.cp.hud.courses and v.cp.sorted.info[ v.cp.hud.courses[i].uid ] == nil do
					i = i + 1
				end
				if i > #v.cp.hud.courses then
					index = 1
				else
					index = v.cp.sorted.info[ v.cp.hud.courses[i].uid ].sorted_index
				end
				courseplay.hud.setCourses(v,index)
			end
		end
	end
end

function courseplay:shiftHudCourses(vehicle, change_by)	
	local hudLines = courseplay.hud.numLines
	local index = hudLines
	
	while change_by > 0 do
		-- get the index of the last showed item
		index = vehicle.cp.sorted.info[vehicle.cp.hud.courses[#(vehicle.cp.hud.courses)].uid].sorted_index
		
		-- search for the next item
		index = courseplay.courses:getNextCourse(vehicle,index)
		if index == 0 then
			-- there is no next item: abort
			change_by = 0
		else
			if #(vehicle.cp.hud.courses) == hudLines then
				-- remove first entry...
				table.remove(vehicle.cp.hud.courses, 1)
			end
			-- ... and add one at the end
			table.insert(vehicle.cp.hud.courses, vehicle.cp.sorted.item[index])
			change_by = change_by - 1
		end		
	end

	while change_by < 0 do
		-- get the index of the first showed item
		index = vehicle.cp.sorted.info[vehicle.cp.hud.courses[1].uid].sorted_index
		
		-- search reverse for the next item
		index = courseplay.courses:getNextCourse(vehicle, index, true)
		if index == 0 then
			-- there is no next item: abort
			change_by = 0
			
			-- show LevelZeroFolder?
			if vehicle.cp.hud.showZeroLevelFolder then
				if #(vehicle.cp.hud.courses) >= hudLines then
					-- remove last entry...
					table.remove(vehicle.cp.hud.courses)
				end
				table.insert(vehicle.cp.hud.courses, 1, { id=0, uid=0, name='Level 0', displayname='Level 0', parent=0, type='folder', level=0})
			end
			
		else
			if #(vehicle.cp.hud.courses) >= hudLines then
				-- remove last entry...
				table.remove(vehicle.cp.hud.courses)
			end
			-- ... and add one at the beginning:	
			table.insert(vehicle.cp.hud.courses, 1, vehicle.cp.sorted.item[index])
			change_by = change_by + 1
		end		
	end
	
	courseplay.hud:setReloadPageOrder(vehicle, 2, true);
end

--Update all vehicles' course list arrow displays
function courseplay.settings.validateCourseListArrows(vehicle)
	local n_courses = #(vehicle.cp.sorted.item)
	local n_hudcourses, prev, next
	
	if vehicle then
		-- update vehicle only
		prev = true
		next = true
		n_hudcourses = #(vehicle.cp.hud.courses)
		if not (n_hudcourses > 0) then
			prev = false
			next = false
		else
			-- update prev
			if vehicle.cp.hud.showZeroLevelFolder then
				if vehicle.cp.hud.courses[1].uid == 0 then
					prev = false
				end
			elseif vehicle.cp.sorted.info[ vehicle.cp.hud.courses[1].uid ].sorted_index == 1 then
				prev = false
			end
			-- update next
			if n_hudcourses < courseplay.hud.numLines then
				next = false
			elseif vehicle.cp.hud.showZeroLevelFolder and vehicle.cp.hud.courses[n_hudcourses].uid == 0 then
				next = false
			elseif 0 == courseplay.courses:getNextCourse(vehicle, vehicle.cp.sorted.info[ vehicle.cp.hud.courses[n_hudcourses].uid ].sorted_index) then
				next = false
			end
		end
		return prev, next;
		--vehicle.cp.hud.courseListPrev = prev
		--vehicle.cp.hud.courseListNext = next
	--[[else
		-- update all vehicles
			for k,v in pairs(g_currentMission.enterables) do
			if v.hasCourseplaySpec then -- alternative way to check if SpecializationUtil.hasSpecialization(courseplay, v.specializations)
				prev = true
				next = true
				n_hudcourses = #(v.cp.hud.courses)
				if not (n_hudcourses > 0) then
					prev = false
					next = false
				else
					-- update prev
					if v.cp.hud.showZeroLevelFolder then
						if v.cp.hud.courses[1].uid == 0 then
							prev = false
						end
					elseif v.cp.sorted.info[v.cp.hud.courses[1].uid].sorted_index == 1 then
						prev = false
					end
					-- update next
					if n_hudcourses < coursplay.hud.numLines then
						next = false
					elseif 0 == courseplay.courses:getNextCourse(v, v.cp.sorted.info[v.cp.hud.courses[n_hudcourses].uid].sorted_index) then
						next = false
					end
				end
				v.cp.hud.courseListPrev = prev
				v.cp.hud.courseListNext = next
			end -- if hasSpecialization
		end]] -- in pairs(enterables)
	end -- if vehicle
end;

function courseplay:expandFolder(vehicle, index)
-- expand/reduce a folder in the hud
	if vehicle.cp.hud.courses[index].type == 'folder' then
		local f = vehicle.cp.folder_settings[ vehicle.cp.hud.courses[index].id ]
		f.showChildren = not f.showChildren
		if f.showChildren then
		-- from not showing to showing -> put it on top to see as much of the content as possible
			courseplay.hud.setCourses(vehicle, vehicle.cp.sorted.info[vehicle.cp.hud.courses[index].uid].sorted_index)
		else
		-- from showing to not showing -> stay where it was
			courseplay.hud.reloadCourses(vehicle)
		end
	end
end

function courseplay:toggleDebugChannel(self, channel, force)
	if courseplay.debugChannels[channel] ~= nil then
		courseplay.debugChannels[channel] = Utils.getNoNil(force, not courseplay.debugChannels[channel]);
		courseplay.hud:updateDebugChannelButtons(self);
	end;
end;

--Course generation
function courseplay:switchStartingCorner(vehicle)
	local newStartingCorner = vehicle.cp.startingCorner + 1
	if newStartingCorner == courseGenerator.STARTING_LOCATION_LAST_VEHICLE_POSITION and not vehicle.cp.generationPosition.hasSavedPosition then
		-- must have saved position for this, if not, skip it
		newStartingCorner = newStartingCorner + 1
	end
	if newStartingCorner > courseGenerator.STARTING_LOCATION_MAX then
		newStartingCorner = courseGenerator.STARTING_LOCATION_MIN
	end;
	self:setStartingCorner( vehicle, newStartingCorner )
end

function courseplay:setStartingCorner( vehicle, newStartingCorner )
	vehicle.cp.startingCorner = newStartingCorner
	vehicle.cp.hasStartingCorner = true;
	if vehicle.cp.isNewCourseGenSelected() then
		-- starting direction is always auto when starting corner is vehicle location
		vehicle.cp.hasStartingDirection = true;
		vehicle.cp.startingDirection = vehicle.cp.rowDirectionMode
		courseplay:changeHeadlandNumLanes(vehicle, 0)
	else
		vehicle:setCpVar('hasStartingDirection',false,courseplay.isClient);
		vehicle:setCpVar('startingDirection',0,courseplay.isClient);
		courseplay:changeHeadlandNumLanes(vehicle, 0)
	end
	courseplay:validateCourseGenerationData(vehicle);
end;

function courseplay:setRowDirectionMode( vehicle, newRowDirectionMode )
	vehicle:setCpVar('rowDirectionMode', newRowDirectionMode, courseplay.isClient);
	vehicle:setCpVar('startingDirection', newRowDirectionMode, courseplay.isClient);
end

function courseplay:changeRowAngle( vehicle, changeBy )
	if vehicle.cp.startingDirection == courseGenerator.ROW_DIRECTION_MANUAL then
		vehicle.cp.rowDirectionDeg = ( vehicle.cp.rowDirectionDeg + changeBy ) % 360
	end 
end
	
function courseplay:changeStartingDirection(vehicle)
	-- corners: 1 = SW, 2 = NW, 3 = NE, 4 = SE, 5 = Vehicle location, 6 = Last vehicle location
	-- directions: 1 = North, 2 = East, 3 = South, 4 = West, 5 = auto generated, see courseGenerator.ROW_DIRECTION*
	local clockwise = true
	if vehicle.cp.hasStartingCorner then
		if vehicle.cp.isNewCourseGenSelected() then -- Vehicle location
			if vehicle.cp.rowDirectionMode == courseGenerator.ROW_DIRECTION_AUTOMATIC then
				vehicle:setCpVar('rowDirectionMode', courseGenerator.ROW_DIRECTION_LONGEST_EDGE, courseplay.isClient);
			elseif vehicle.cp.rowDirectionMode == courseGenerator.ROW_DIRECTION_LONGEST_EDGE then
				vehicle:setCpVar('rowDirectionMode', courseGenerator.ROW_DIRECTION_MANUAL, courseplay.isClient);
			else  
				vehicle:setCpVar('rowDirectionMode', courseGenerator.ROW_DIRECTION_AUTOMATIC, courseplay.isClient);
			end
			vehicle:setCpVar('startingDirection', vehicle.cp.rowDirectionMode, courseplay.isClient);
		else
			-- legacy course generator
			local validDirections = {};
			if vehicle.cp.startingCorner == 1 then --SW
				validDirections[1] = 1; --N
				validDirections[2] = 2; --E
			elseif vehicle.cp.startingCorner == 2 then --NW
				validDirections[1] = 2; --E
				validDirections[2] = 3; --S
			elseif vehicle.cp.startingCorner == 3 then --NE
				validDirections[1] = 3; --S
				validDirections[2] = 4; --W
			elseif vehicle.cp.startingCorner == 4 then --SE
				validDirections[1] = 4; --W
				validDirections[2] = 1; --N
			end;
			--would be easier with i=i+1, but more stored variables would be needed
			if vehicle.cp.startingDirection == 0 then
				vehicle:setCpVar('startingDirection',validDirections[1],courseplay.isClient);
			elseif vehicle.cp.startingDirection == validDirections[1] then
				vehicle:setCpVar('startingDirection',validDirections[2],courseplay.isClient);
				clockwise = false
			elseif vehicle.cp.startingDirection == validDirections[2] then
				vehicle:setCpVar('startingDirection',validDirections[1],courseplay.isClient);
			end;
		end
		vehicle:setCpVar('hasStartingDirection',true,courseplay.isClient);
	end;
	if vehicle.cp.headland.userDirClockwise ~= clockwise then
		courseplay:toggleHeadlandDirection(vehicle)
	end
	courseplay:validateCourseGenerationData(vehicle);
end;

function courseplay:toggleReturnToFirstPoint(vehicle)
	-- TODO refactor the HUD to enable calling non-courseplay functions (pass in object)
	vehicle.cp.settings.returnToFirstPoint:toggle()
end;

function courseplay:changeHeadlandNumLanes(vehicle, changeBy)
	vehicle.cp.headland.numLanes = MathUtil.clamp(vehicle.cp.headland.numLanes + changeBy,
		vehicle.cp.headland.getMinNumLanes(), vehicle.cp.headland.getMaxNumLanes());
	if vehicle.cp.headland.numLanes < 0 then
		vehicle.cp.headland.mode = courseGenerator.HEADLAND_MODE_NARROW_FIELD
	elseif vehicle.cp.headland.numLanes == 0 then
		vehicle.cp.headland.mode = courseGenerator.HEADLAND_MODE_NONE
	else
		vehicle.cp.headland.mode = courseGenerator.HEADLAND_MODE_NORMAL
	end
	courseplay:validateCourseGenerationData(vehicle);
end;

function courseplay:toggleHeadlandDirection(vehicle)
	vehicle.cp.headland.userDirClockwise = not vehicle.cp.headland.userDirClockwise;
	vehicle.cp.headland.directionButton:setSpriteSectionUVs(vehicle.cp.headland.userDirClockwise and 'headlandDirCW' or 'headlandDirCCW');
end;

function courseplay:toggleHeadlandOrder(vehicle)
	vehicle.cp.headland.orderBefore = not vehicle.cp.headland.orderBefore;
	--vehicle.cp.headland.orderButton:setSpriteSectionUVs(vehicle.cp.headland.orderBefore and 'headlandOrdBef' or 'headlandOrdAft');
	-- courseplay:debug(string.format('toggleHeadlandOrder(): orderBefore=%s -> set to %q, setOverlay(orderButton, %d)', tostring(not vehicle.cp.headland.orderBefore), tostring(vehicle.cp.headland.orderBefore), vehicle.cp.headland.orderBefore and 1 or 2), 7);
end;

function courseplay:changeIslandBypassMode(vehicle)
	vehicle.cp.courseGeneratorSettings.islandBypassMode = vehicle.cp.courseGeneratorSettings.islandBypassMode + 1
	if vehicle.cp.courseGeneratorSettings.islandBypassMode > Island.BYPASS_MODE_MAX then
		vehicle.cp.courseGeneratorSettings.islandBypassMode = Island.BYPASS_MODE_MIN
	end
end;

function courseplay:changeHeadlandTurnType( vehicle )
  if vehicle.cp.headland.exists() then
    local newTurnType = vehicle.cp.headland.turnType + 1
    if newTurnType > courseplay.HEADLAND_CORNER_TYPE_MAX then
      newTurnType = courseplay.HEADLAND_CORNER_TYPE_MIN
    end
	vehicle:setCpVar('headland.turnType',newTurnType,courseplay.isClient)
	end
end

function courseplay:changeHeadlandReverseManeuverType( vehicle )
		vehicle.cp.headland.reverseManeuverType = vehicle.cp.headland.reverseManeuverType + 1
		if vehicle.cp.headland.reverseManeuverType > courseplay.HEADLAND_REVERSE_MANEUVER_TYPE_MAX then
			vehicle.cp.headland.reverseManeuverType = courseplay.HEADLAND_REVERSE_MANEUVER_TYPE_MIN
		end
end

function courseplay:changeByMultiTools(vehicle, changeBy)
	courseplay:setMultiTools(vehicle, MathUtil.clamp(vehicle.cp.multiTools + changeBy, 1, 8))
end;
function courseplay:setMultiTools(vehicle, set)
	vehicle:setCpVar('multiTools',set,courseplay.isClient)
	if vehicle.cp.multiTools%2 == 0 then
		courseplay:changeLaneNumber(vehicle, 1)
	else
		courseplay:changeLaneNumber(vehicle, 0, true)
	end;
end;

function courseplay:validateCourseGenerationData(vehicle)
	local numWaypoints = 0;
	if vehicle.cp.fieldEdge.selectedField.fieldNum > 0 then
		numWaypoints = #(courseplay.fields.fieldData[vehicle.cp.fieldEdge.selectedField.fieldNum].points);
	elseif vehicle.Waypoints ~= nil then
		numWaypoints = #(vehicle.Waypoints);
	end;

	local hasEnoughWaypoints = numWaypoints >= 4
	if vehicle.cp.headland.exists() then
		hasEnoughWaypoints = numWaypoints >= 20;
	end;

	if (vehicle.cp.fieldEdge.selectedField.fieldNum > 0 or not vehicle.cp.hasGeneratedCourse)
	and hasEnoughWaypoints
	and vehicle.cp.hasStartingCorner == true 
	and vehicle.cp.hasStartingDirection == true 
	and (vehicle.cp.numCourses == nil or (vehicle.cp.numCourses ~= nil and vehicle.cp.numCourses == 1) or vehicle.cp.fieldEdge.selectedField.fieldNum > 0) 
	then
		vehicle.cp.hasValidCourseGenerationData = true;
	else
		vehicle.cp.hasValidCourseGenerationData = false;
	end;
	--courseplay.buttons:setActiveEnabled(vehicle, 'generateCourse');

	if courseplay.debugChannels[7] then
		courseplay:debug(string.format("%s: hasGeneratedCourse=%s, hasEnoughWaypoints=%s, hasStartingCorner=%s, hasStartingDirection=%s, numCourses=%s, fieldEdge.selectedField.fieldNum=%s ==> hasValidCourseGenerationData=%s", nameNum(vehicle), tostring(vehicle.cp.hasGeneratedCourse), tostring(hasEnoughWaypoints), tostring(vehicle.cp.hasStartingCorner), tostring(vehicle.cp.hasStartingDirection), tostring(vehicle.cp.numCourses), tostring(vehicle.cp.fieldEdge.selectedField.fieldNum), tostring(vehicle.cp.hasValidCourseGenerationData)), 7);
	end;
end;

function courseplay:validateCanSwitchMode(vehicle)
	vehicle:setCpVar('canSwitchMode', not vehicle:getIsCourseplayDriving() and not vehicle.cp.isRecording and not vehicle.cp.recordingIsPaused and not vehicle.cp.fieldEdge.customField.isCreated,courseplay.isClient);
	if courseplay.debugChannels[12] then
		courseplay:debug(('%s: validateCanSwitchMode(): isDriving=%s, isRecording=%s, recordingIsPaused=%s, customField.isCreated=%s ==> canSwitchMode=%s'):format(nameNum(vehicle), tostring(vehicle:getIsCourseplayDriving()), tostring(vehicle.cp.isRecording), tostring(vehicle.cp.recordingIsPaused), tostring(vehicle.cp.fieldEdge.customField.isCreated), tostring(vehicle.cp.canSwitchMode)), 12);
	end;
end;

function courseplay:saveShovelPosition(vehicle, stage)
	if stage == nil then return; end;

	courseplay:debug(('%s: saveShovelPosition(..., %s)'):format(nameNum(vehicle), tostring(stage)), 10);
	if stage >= 2 and stage <= 5 then
		if vehicle.cp.shovelStatePositions[stage] ~= nil then
			vehicle.cp.shovelStatePositions[stage] = nil;
		else
			local mt, secondary = courseplay:getMovingTools(vehicle);
			local curRot, curTrans = courseplay:getCurrentMovingToolsPosition(vehicle, mt, secondary);
			--courseplay:debug(tableShow(curRot, ('saveShovelPosition(%q, %d) curRot'):format(nameNum(vehicle), stage), 10), 10);
			--courseplay:debug(tableShow(curTrans, ('saveShovelPosition(%q, %d) curTrans'):format(nameNum(vehicle), stage), 10), 10);
			if curRot and next(curRot) ~= nil and curTrans and next(curTrans) ~= nil then
				vehicle.cp.shovelStatePositions[stage] = {
					rot = curRot,
					trans = curTrans
				};
			end;
		end;
		vehicle.cp.hasShovelStatePositions[stage] = vehicle.cp.shovelStatePositions[stage] ~= nil;
		courseplay:debug('    hasShovelStatePositions=' .. tostring(vehicle.cp.hasShovelStatePositions[stage]), 10);

	end;
	--courseplay.buttons:setActiveEnabled(vehicle, 'shovel');
end;

function courseplay:moveShovelToPosition(vehicle, stage)
	courseplay:debug(('%s: moveShovelToPosition(..., %s)'):format(nameNum(vehicle), tostring(stage)), 10);
	if not stage or not vehicle.cp.hasShovelStatePositions[stage] or not courseplay:getIsEngineReady(vehicle) then
		courseplay:debug(('    return (hasShovelStatePositions=%s)'):format(tostring(vehicle.cp.hasShovelStatePositions[stage])), 10);
		return;
	end;

	local mtPrimary, mtSecondary = courseplay:getMovingTools(vehicle);
	if mtPrimary then
		vehicle.cp.manualShovelPositionOrder = stage;
		vehicle.cp.movingToolsPrimary, vehicle.cp.movingToolsSecondary = mtPrimary, mtSecondary;
		courseplay:setCustomTimer(vehicle, 'manualShovelPositionOrder', 12); -- backup timer: if position hasn't been set within time frame, abort
	else
		courseplay:debug(('    movingToolsPrimary=%s, movingToolsSecondary=%s -> abort'):format(tostring(mtPrimary), tostring(mtSecondary)), 10);
	end;
end;

function courseplay:resetManualShovelPositionOrder(vehicle)
	courseplay:debug(('%s: resetManualShovelPositionOrder()'):format(nameNum(vehicle)), 10);
	vehicle.cp.manualShovelPositionOrder = nil;
	vehicle.cp.movingToolsPrimary, vehicle.cp.movingToolsSecondary = nil, nil;
	courseplay:resetCustomTimer(vehicle, 'manualShovelPositionOrder');
end;

function courseplay:movePipeToPosition(vehicle,pos)
	--print(string.format("%s: movePipeToPosition %s",tostring(vehicle.name),tostring(pos)))
	vehicle.cp.manualPipePositionOrder = pos
	courseplay:setCustomTimer(vehicle, 'manualPipePositionOrder', 12); -- backup timer: if position hasn't been set within time frame, abort
end


function courseplay:resetManualPipePositionOrder(vehicle)
	vehicle.cp.manualPipePositionOrder = nil;
	courseplay:resetCustomTimer(vehicle, 'manualPipePositionOrder');
end

function courseplay:toggleShovelStopAndGo(vehicle)
	vehicle.cp.shovelStopAndGo = not vehicle.cp.shovelStopAndGo;
end;

function courseplay:changeStartAtPoint(vehicle)
	vehicle.cp.startAtPoint = courseplay:varLoop(vehicle.cp.startAtPoint, 1, courseplay.START_AT_NEXT_POINT, courseplay.START_AT_NEAREST_POINT);
end;

function courseplay:reloadCoursesFromXML(vehicle)
	courseplay:debug("reloadCoursesFromXML()", 8);
	if g_server ~= nil then
		courseplay.courses:loadCoursesAndFoldersFromXml();

		--courseplay:debug(tableShow(g_currentMission.cp_courses, "g_cM cp_courses", 8), 8);
		courseplay:debug("g_currentMission.cp_courses = courseplay.courses:loadCoursesAndFoldersFromXml()", 8);
		if not vehicle:getIsCourseplayDriving() then
			local loadedCoursesBackup = vehicle.cp.loadedCourses;
			courseplay:clearCurrentLoadedCourse(vehicle);
			vehicle.cp.loadedCourses = loadedCoursesBackup;
			courseplay:reloadCourses(vehicle, true);
		end;
		courseplay.settings.update_folders()
		courseplay.settings.setReloadCourseItems()
		--courseplay.hud.reloadCourses()
	end
end;

function courseplay:setMouseCursor(self, show)
	self.cp.mouseCursorActive = show;
	g_inputBinding:setShowMouseCursor(show);

	--Cameras: deactivate/reactivate zoom function in order to allow CP mouse wheel
	for camIndex,_ in pairs(self.cp.camerasBackup) do
		self.spec_enterable.cameras[camIndex].allowTranslation = not show;
		--print(string.format("%s: right mouse key (mouse cursor=%s): camera %d allowTranslation=%s", nameNum(self), tostring(self.cp.mouseCursorActive), camIndex, tostring(self.cameras[camIndex].allowTranslation)));
	end;

	if not show then
		for i,button in pairs(self.cp.buttons.global) do
			button:setHovered(false);
		end;
		for i,button in pairs(self.cp.buttons[self.cp.hud.currentPage]) do
			button:setHovered(false);
		end;
		if self.cp.hud.currentPage == 2 then
			for i,button in pairs(self.cp.buttons[-2]) do
				button:setHovered(false);
			end;
		end;

		for line=1,courseplay.hud.numLines do
			self.cp.hud.content.pages[self.cp.hud.currentPage][line][1].isHovered = false;
		end;

		courseplay.buttons:setHoveredButton(self, nil);

		self.cp.hud.mouseWheel.render = false;
	end;
end;

function courseplay:changeDebugChannelSection(vehicle, changeBy)
	courseplay.debugChannelSection = MathUtil.clamp(courseplay.debugChannelSection + changeBy, 1, ceil(courseplay.numAvailableDebugChannels / courseplay.numDebugChannelButtonsPerLine));
	courseplay.debugChannelSectionEnd = courseplay.numDebugChannelButtonsPerLine * courseplay.debugChannelSection;
	courseplay.debugChannelSectionStart = courseplay.debugChannelSectionEnd - courseplay.numDebugChannelButtonsPerLine + 1;


	-- update buttons' functions, toolTips and disabled status
	for channel = courseplay.debugChannelSectionStart, courseplay.debugChannelSectionEnd do
		local col = ((channel-1) % courseplay.numDebugChannelButtonsPerLine) + 1;
		local button = vehicle.cp.hud.debugChannelButtons[col];
		button:setParameter(channel);
		button:setToolTip(courseplay.debugChannelsDesc[channel]);
	end;
	
	--courseplay.buttons:setActiveEnabled(vehicle, 'debug');
end;

function courseplay:toggleSymmetricLaneChange(vehicle, force)
	vehicle.cp.symmetricLaneChange = Utils.getNoNil(force, not vehicle.cp.symmetricLaneChange);
	vehicle.cp.switchLaneOffset = vehicle.cp.symmetricLaneChange;
end;

function courseplay:toggleDriverPriority(combine)
	if combine.cp.driverPriorityUseFillLevel == nil then combine.cp.driverPriorityUseFillLevel = false; end;
	combine.cp.driverPriorityUseFillLevel = not combine.cp.driverPriorityUseFillLevel;
end;

function courseplay:toggleStopWhenUnloading(combine)
	if combine.cp.isChopper then
		combine.cp.stopWhenUnloading = false;
		return;
	end;
	if combine.cp.stopWhenUnloading == nil then combine.cp.stopWhenUnloading = false; end;
	combine.cp.stopWhenUnloading = not combine.cp.stopWhenUnloading;
end;

function courseplay:goToVehicle(curVehicle, targetVehicle)
	-- print(string.format("%s: goToVehicle(): targetVehicle=%q", nameNum(curVehicle), nameNum(targetVehicle)));
	g_client:getServerConnection():sendEvent(VehicleEnterRequestEvent:new(targetVehicle, g_currentMission.missionInfo.playerStyle, g_currentMission.player.ownerFarmId));
	g_currentMission.isPlayerFrozen = false;
	CpManager.playerOnFootMouseEnabled = false;
	g_inputBinding:setShowMouseCursor(targetVehicle.cp.mouseCursorActive);
end;



--FIELD EDGE PATHS
function courseplay:createFieldEdgeButtons(vehicle)
	if not vehicle.cp.fieldEdge.selectedField.buttonsCreated and courseplay.fields.numAvailableFields > 0 then
		local w, h = courseplay.hud.buttonSize.small.w, courseplay.hud.buttonSize.small.h;
		local mouseWheelArea = {
			x = courseplay.hud.contentMinX,
			w = courseplay.hud.contentMaxWidth,
			h = courseplay.hud.lineHeight
		};
		vehicle.cp.suc.toggleHudButton = courseplay.button:new(vehicle, 8, { 'iconSprite.png', 'calculator' }, 'toggleSucHud', nil, courseplay.hud.buttonPosX[4], courseplay.hud.linesButtonPosY[1], w, h, 1, nil, false, false, true);
		vehicle.cp.hud.showSelectedFieldEdgePathButton = courseplay.button:new(vehicle, 8, { 'iconSprite.png', 'eye' }, 'toggleSelectedFieldEdgePathShow', nil, courseplay.hud.buttonPosX[3], courseplay.hud.linesButtonPosY[1], w, h, 1, nil, false);
		courseplay.button:new(vehicle, 8, { 'iconSprite.png', 'navUp' }, 'setFieldEdgePath',  1, courseplay.hud.buttonPosX[1], courseplay.hud.linesButtonPosY[1], w, h, 1,  5, false);
		courseplay.button:new(vehicle, 8, { 'iconSprite.png', 'navDown' }, 'setFieldEdgePath', -1, courseplay.hud.buttonPosX[2], courseplay.hud.linesButtonPosY[1], w, h, 1, -5, false);
		courseplay.button:new(vehicle, 8, nil, 'setFieldEdgePath', 1, mouseWheelArea.x, courseplay.hud.linesButtonPosY[1], mouseWheelArea.w, mouseWheelArea.h, 1, 5, true, true);
		vehicle.cp.fieldEdge.selectedField.buttonsCreated = true;
	end;
end;

function courseplay:setFieldEdgePath(vehicle, changeDir, force)
	local newFieldNum = force or vehicle.cp.fieldEdge.selectedField.fieldNum + changeDir;
	if newFieldNum == 0 then
		vehicle.cp.fieldEdge.selectedField.fieldNum = newFieldNum;
		if vehicle.cp.suc.active then
			courseplay:toggleSucHud(vehicle);
		end;
		return;
	end;
	while courseplay.fields.fieldData[newFieldNum] == nil do
		if newFieldNum == 0 then
			vehicle.cp.fieldEdge.selectedField.fieldNum = newFieldNum;
			if vehicle.cp.suc.active then
				courseplay:toggleSucHud(vehicle);
			end;
			return;
		end;
		newFieldNum = MathUtil.clamp(newFieldNum + changeDir, 0, courseplay.fields.numAvailableFields);
	end;

	vehicle.cp.fieldEdge.selectedField.fieldNum = newFieldNum;

	if newFieldNum == 0 and vehicle.cp.suc.active then
		courseplay:toggleSucHud(vehicle);
	end;

	--courseplay:toggleSelectedFieldEdgePathShow(vehicle, false);
	if vehicle.cp.fieldEdge.customField.show then
		courseplay:toggleCustomFieldEdgePathShow(vehicle, false);
	end;
	
	courseplay:validateCourseGenerationData(vehicle);
end;

function courseplay:toggleSelectedFieldEdgePathShow(vehicle, force)
	vehicle.cp.fieldEdge.selectedField.show = Utils.getNoNil(force, not vehicle.cp.fieldEdge.selectedField.show);
	--print(string.format("%s: selectedField.show=%s", nameNum(vehicle), tostring(vehicle.cp.fieldEdge.selectedField.show)));
	--courseplay.buttons:setActiveEnabled(vehicle, "selectedFieldShow");
end;

--CUSTOM SINGLE FIELD EDGE PATH
function courseplay:setCustomSingleFieldEdge(vehicle)
	--print(string.format("%s: call setCustomSingleFieldEdge()", nameNum(vehicle)));

	local x,y,z = getWorldTranslation(vehicle.rootNode);
	local isField = x and z and courseplay:isField(x, z, 0, 0); --TODO: use width/height of 0.1 ?
	courseplay.fields:dbg(string.format("Custom field scan: x,z=%.1f,%.1f, isField=%s", x, z, tostring(isField)), 'customLoad');
	vehicle.cp.fieldEdge.customField.points = nil;
	if isField then
		local edgePoints = courseplay.fields:setSingleFieldEdgePath(vehicle.rootNode, x, z, courseplay.fields.scanStep, 2000, 10, nil, true, 'customLoad');
		vehicle.cp.fieldEdge.customField.points = edgePoints;
		vehicle.cp.fieldEdge.customField.numPoints = edgePoints ~= nil and #edgePoints or 0;
	end;

	--print(tableShow(vehicle.cp.fieldEdge.customField.points, nameNum(vehicle) .. " fieldEdge.customField.points"));
	vehicle.cp.fieldEdge.customField.isCreated = vehicle.cp.fieldEdge.customField.points ~= nil;
	courseplay:toggleCustomFieldEdgePathShow(vehicle, vehicle.cp.fieldEdge.customField.isCreated);
	courseplay:validateCanSwitchMode(vehicle);
end;

function courseplay:clearCustomFieldEdge(vehicle)
	vehicle.cp.fieldEdge.customField.points = nil;
	vehicle.cp.fieldEdge.customField.numPoints = 0;
	vehicle.cp.fieldEdge.customField.isCreated = false;
	courseplay:setCustomFieldEdgePathNumber(vehicle, nil, 0);
	courseplay:toggleCustomFieldEdgePathShow(vehicle, false);
	courseplay:validateCanSwitchMode(vehicle);
end;

function courseplay:toggleCustomFieldEdgePathShow(vehicle, force)
	vehicle.cp.fieldEdge.customField.show = Utils.getNoNil(force, not vehicle.cp.fieldEdge.customField.show);
	--print(string.format("%s: customField.show=%s", nameNum(vehicle), tostring(vehicle.cp.fieldEdge.customField.show)));
	--courseplay.buttons:setActiveEnabled(vehicle, "customFieldShow");
end;

function courseplay:setCustomFieldEdgePathNumber(vehicle, changeBy, force)
	vehicle.cp.fieldEdge.customField.fieldNum = force or MathUtil.clamp(vehicle.cp.fieldEdge.customField.fieldNum + changeBy, 0, courseplay.fields.customFieldMaxNum);
	vehicle.cp.fieldEdge.customField.selectedFieldNumExists = courseplay.fields.fieldData[vehicle.cp.fieldEdge.customField.fieldNum] ~= nil;
	--print(string.format("%s: customField.fieldNum=%d, selectedFieldNumExists=%s", nameNum(vehicle), vehicle.cp.fieldEdge.customField.fieldNum, tostring(vehicle.cp.fieldEdge.customField.selectedFieldNumExists)));
end;

function courseplay:addCustomSingleFieldEdgeToList(vehicle)
	--print(string.format("%s: call addCustomSingleFieldEdgeToList()", nameNum(vehicle)));
	local data = {
		fieldNum = vehicle.cp.fieldEdge.customField.fieldNum;
		points = vehicle.cp.fieldEdge.customField.points;
		numPoints = vehicle.cp.fieldEdge.customField.numPoints;
		name = string.format("%s %d (%s)", courseplay:loc('COURSEPLAY_FIELD'), vehicle.cp.fieldEdge.customField.fieldNum, courseplay:loc('COURSEPLAY_USER'));
		isCustom = true;
	};
	local area, _, dimensions = courseplay.fields:getPolygonData(data.points, nil, nil, true);
	data.areaSqm = area;
	data.areaHa = area / 10000;
	data.dimensions = dimensions;
	data.fieldAreaText = courseplay:loc('COURSEPLAY_SEEDUSAGECALCULATOR_FIELD'):format(data.fieldNum, courseplay.fields:formatNumber(data.areaHa, 2), g_i18n:getText('unit_ha'));
	data.seedUsage, data.seedPrice, data.seedDataText = courseplay.fields:getFruitData(area);

	courseplay.fields.fieldData[vehicle.cp.fieldEdge.customField.fieldNum] = data;
	courseplay.fields.numAvailableFields = table.maxn(courseplay.fields.fieldData);

	--print(string.format("\tfieldNum=%d, name=%s, #points=%d", courseplay.fields.fieldData[vehicle.cp.fieldEdge.customField.fieldNum].fieldNum, courseplay.fields.fieldData[vehicle.cp.fieldEdge.customField.fieldNum].name, #courseplay.fields.fieldData[vehicle.cp.fieldEdge.customField.fieldNum].points));

	--RESET
	courseplay:setCustomFieldEdgePathNumber(vehicle, nil, 0);
	courseplay:clearCustomFieldEdge(vehicle);
	courseplay:toggleSelectedFieldEdgePathShow(vehicle, false);
	--print(string.format("\t[AFTER RESET] fieldNum=%d, points=%s, fieldEdge.customField.isCreated=%s", vehicle.cp.fieldEdge.customField.fieldNum, tostring(vehicle.cp.fieldEdge.customField.points), tostring(vehicle.cp.fieldEdge.customField.isCreated)));
end;

function courseplay:showFieldEdgePath(vehicle, pathType)
	local points, numPoints = nil, 0;
	if pathType == "customField" then
		points = vehicle.cp.fieldEdge.customField.points;
		numPoints = vehicle.cp.fieldEdge.customField.numPoints;
	elseif pathType == "selectedField" then
		points = courseplay.fields.fieldData[vehicle.cp.fieldEdge.selectedField.fieldNum].points;
		numPoints = courseplay.fields.fieldData[vehicle.cp.fieldEdge.selectedField.fieldNum].numPoints;
	end;

	if numPoints > 0 then
		local pointHeight = 3;
		for i,point in pairs(points) do
			if i < numPoints then
				local nextPoint = points[i + 1];
				cpDebug:drawLine(point.cx,point.cy+pointHeight,point.cz, 0,0,1, nextPoint.cx,nextPoint.cy+pointHeight,nextPoint.cz);

				if i == 1 then
					cpDebug:drawPoint(point.cx, point.cy + pointHeight, point.cz, 0,1,0);
				else
					cpDebug:drawPoint(point.cx, point.cy + pointHeight, point.cz, 1,1,0);
				end;
			else
				cpDebug:drawPoint(point.cx, point.cy + pointHeight, point.cz, 1,0,0);
			end;
		end;
	end;
end;

function courseplay:changeDrawCourseMode(vehicle, changeBy)
	vehicle.cp.drawCourseMode = courseplay:varLoop(vehicle.cp.drawCourseMode, changeBy, courseplay.COURSE_2D_DISPLAY_BOTH, courseplay.COURSE_2D_DISPLAY_OFF);
	vehicle.cp.hud.changeDrawCourseModeButton:setActive(vehicle.cp.drawCourseMode ~= courseplay.COURSE_2D_DISPLAY_OFF);
end;

function courseplay:setEngineState(vehicle, on)
	if vehicle == nil or on == nil or vehicle.spec_motorized.isMotorStarted == on then
		return;
	end;

	-- driveControl engine start/stop
	if vehicle.cp.hasDriveControl and vehicle.cp.driveControl.hasManualMotorStart then
		local changed = false;
		if on and not vehicle.driveControl.manMotorStart.isMotorStarted then
			vehicle.driveControl.manMotorStart.isMotorStarted = true; -- TODO: timer (800 ms) instead of immediate starting
			changed = true;
		elseif not on and vehicle.driveControl.manMotorStart.isMotorStarted and not vehicle.cp.driveControl.hasMotorKeepTurnedOn then
			vehicle.driveControl.manMotorStart.isMotorStarted = false;
			changed = true;
		end;
		if changed and driveControlInputEvent ~= nil then
			driveControlInputEvent.sendEvent(vehicle);
		end;
		return;
	end;

	-- default
	if vehicle.startMotor and vehicle.stopMotor then
		if on then
			vehicle:startMotor();
		else
			vehicle.lastAcceleration = 0;
			vehicle:stopMotor();
		end;
	end;
end;

function courseplay:setCurrentTargetFromList(vehicle, index)
	if #vehicle.cp.nextTargets == 0 then return; end;
	index = index or 1;

	vehicle.cp.curTarget = vehicle.cp.nextTargets[index];
	if index == 1 then
		table.remove(vehicle.cp.nextTargets, 1);
		return;
	end;

	for i=index,1,-1 do
		table.remove(vehicle.cp.nextTargets, i);
	end;
end;

function courseplay:addNewTargetVector(vehicle, x, z, trailer,node,rev)
	local tx, ty, tz = 0,0,0
	local pointReverse = false
	if node ~= nil then
		tx, ty, tz = localToWorld(node, x, 0, z);
	elseif trailer ~= nil then
		tx, ty, tz = localToWorld(trailer.rootNode, x, 0, z);
	else
		tx, ty, tz = localToWorld(vehicle.cp.directionNode or vehicle.rootNode, x, 0, z);
	end
	if rev then
		pointReverse = true
	end
	table.insert(vehicle.cp.nextTargets, { x = tx, y = ty, z = tz,rev = pointReverse });
end;

function courseplay:changeRefillUntilPct(vehicle, changeBy)
	vehicle.cp.refillUntilPct = MathUtil.clamp(vehicle.cp.refillUntilPct + changeBy, 1, 100);
end;

function courseplay:changeLastValidTipDistance(vehicle, changeBy)
	vehicle.cp.lastValidTipDistance = MathUtil.clamp(vehicle.cp.lastValidTipDistance + changeBy, -500, 0);
end;

function courseplay:changemaxRunNumber(vehicle, changeBy)
 	vehicle.cp.maxRunNumber = MathUtil.clamp(vehicle.cp.maxRunNumber + changeBy, 1, 10);
end;

function courseplay:toggleRunCounterActive(vehicle, changeBy)
 	vehicle.cp.runCounterActive = not vehicle.cp.runCounterActive;
end;

function courseplay:resetRunCounter(vehicle)
	vehicle.cp.driver:resetRunCounter()
end

function courseplay:toggleSucHud(vehicle)
	vehicle.cp.suc.active = not vehicle.cp.suc.active;
	---courseplay.buttons:setActiveEnabled(vehicle, 'suc');
	if vehicle.cp.suc.selectedFruit == nil then
		vehicle.cp.suc.selectedFruitIdx = 1;
		vehicle.cp.suc.selectedFruit = courseplay.fields.seedUsageCalculator.fruitTypes[1];
	end;
end;

function courseplay:sucChangeFruit(vehicle, change)
	local newIdx = vehicle.cp.suc.selectedFruitIdx + change;
	if newIdx > courseplay.fields.seedUsageCalculator.numFruits then
		newIdx = newIdx - courseplay.fields.seedUsageCalculator.numFruits;
	elseif newIdx < 1 then
		newIdx = courseplay.fields.seedUsageCalculator.numFruits - newIdx;
	end;
	vehicle.cp.suc.selectedFruitIdx = newIdx;
	vehicle.cp.suc.selectedFruit = courseplay.fields.seedUsageCalculator.fruitTypes[vehicle.cp.suc.selectedFruitIdx];
end;

function courseplay:toggleFindFirstWaypoint(vehicle)
	vehicle:setCpVar('distanceCheck',not vehicle.cp.distanceCheck,courseplay.isClient);
	if not courseplay.isClient and not vehicle.cp.distanceCheck then
		courseplay:setInfoText(vehicle, nil);
	end;
	--courseplay.buttons:setActiveEnabled(vehicle, 'findFirstWaypoint');
end;

function courseplay:canUseWeightStation(vehicle)
	return vehicle.cp.mode == 1 or vehicle.cp.mode == 2 or vehicle.cp.mode == 4 or vehicle.cp.mode == 6 or vehicle.cp.mode == 8;
end;

function courseplay:canScanForWeightStation(vehicle)
	local scan = false;
	if vehicle.cp.mode == 1 or vehicle.cp.mode == 2 then
		scan = vehicle.cp.waypointIndex > 2;
	elseif vehicle.cp.mode == 4 or vehicle.cp.mode == 6 then
		scan = vehicle.cp.stopWork ~= nil and vehicle.cp.waypointIndex > vehicle.cp.stopWork;
	elseif vehicle.cp.mode == 8 then
		scan = true;
	end;

	return scan;
end;

function courseplay:setSlippingStage(vehicle, stage)
	if vehicle.cp.slippingStage ~= stage then
		courseplay:debug(('%s: setSlippingStage(..., %d)'):format(nameNum(vehicle), stage), 14);
		vehicle.cp.slippingStage = stage;
	end;
end;

-- INGAME MAP ICONS

function courseplay:getMapHotspotText(vehicle)
	local text = '';
	if CpManager.ingameMapIconShowText then
		if CpManager.ingameMapIconShowName then
			text = nameNum(vehicle, true) .. '\n';
		end;
		if CpManager.ingameMapIconShowCourse then
			text = text .. ('(%s)'):format(vehicle.cp.currentCourseName or courseplay:loc('COURSEPLAY_TEMP_COURSE'));
		end;
	end
	return text
end


function courseplay:createMapHotspot(vehicle)
	if vehicle.cp.mode == courseplay.MODE_COMBINE_SELF_UNLOADING then
		return
	end
	--[[
	local hotspotX, _, hotspotZ = getWorldTranslation(vehicle.rootNode);
	local _, textSize = getNormalizedScreenValues(0, 6);
	local _, textOffsetY = getNormalizedScreenValues(0, 9.5);
	local width, height = getNormalizedScreenValues(11,11);
]]
	local hotspotX, _, hotspotZ = getWorldTranslation(vehicle.rootNode)
	local _, textSize = getNormalizedScreenValues(0, 9)
	local _, textOffsetY = getNormalizedScreenValues(0, 18)
	local width, height = getNormalizedScreenValues(24, 24)
	vehicle.cp.mapHotspot = MapHotspot:new("cpHelper", MapHotspot.CATEGORY_AI)
	vehicle.cp.mapHotspot:setSize(width, height)
	vehicle.cp.mapHotspot:setLinkedNode(vehicle.components[1].node)											-- objectId to what the hotspot is attached to
	vehicle.cp.mapHotspot:setText('CP\n' .. courseplay:getMapHotspotText(vehicle))
	vehicle.cp.mapHotspot:setImage(nil, getNormalizedUVs(MapHotspot.UV.HELPER), {0.052, 0.1248, 0.672, 1})
	vehicle.cp.mapHotspot:setBackgroundImage(nil, getNormalizedUVs(MapHotspot.UV.HELPER))
	vehicle.cp.mapHotspot:setIconScale(0.7)
	vehicle.cp.mapHotspot:setTextOptions(textSize, nil, textOffsetY, {1, 1, 1, 1}, Overlay.ALIGN_VERTICAL_MIDDLE)
	vehicle.cp.mapHotspot:setColor(Utils.getNoNil(courseplay.hud.ingameMapIconsUVs[vehicle.cp.mode], courseplay.hud.ingameMapIconsUVs[courseplay.MODE_GRAIN_TRANSPORT]))
	g_currentMission:addMapHotspot(vehicle.cp.mapHotspot)


	--[[ FS17 doc, left here for later reference only
		"cpHelper",                                 -- name: 				mapHotspot Name
		"CP\n"..name,                               -- fullName: 			Text shown in icon
		nil,                                        -- imageFilename:		Image path for custome images (If nil, then it will use Giants default image file)
		getNormalizedUVs({768, 768, 256, 256}),     -- imageUVs:			UVs location of the icon in the image file. Use getNormalizedUVs to get an correct UVs array
		colour,                                     -- baseColor:			What colour to show
		hotspotX,                                   -- xMapPos:				x position of the hotspot on the map
		hotspotZ,                                   -- zMapPos:				z position of the hotspot on the map
		width,                                      -- width:				Image width
		height,                                     -- height:				Image height
		false,                                      -- blinking:			If the hotspot is blinking (Like the icons do, when a great demands is active)
		false,                                      -- persistent:			Do the icon needs to be shown even when outside map ares (Like Greatdemands are shown at the minimap edge if outside the minimap)
		true,                                       -- showName:			Should we show the fullName or not.
		vehicle.components[1].node,                 -- objectId:			objectId to what the hotspot is attached to
		true,                                       -- renderLast:			Does this need to be renderes as one of the last icons
		MapHotspot.CATEGORY_VEHICLE_STEERABLE,      -- category:			The MapHotspot category.
		textSize,                                   -- textSize:			fullName text size. you can use getNormalizedScreenValues(x, y) to get the normalized text size by using the return value of the y.
		textOffsetY,                                -- textOffsetY:			Text offset horizontal
		{1, 1, 1, 1},                               -- textColor:			Text colour (r, g, b, a) in 0-1 format
		nil,                                        -- bgImageFilename:		Image path for custome background images (If nil, then it will use Giants default image file)
		getNormalizedUVs({768, 768, 256, 256}),     -- bgImageUVs:			UVs location of the background icon in the image file. Use getNormalizedUVs to get an correct UVs array
		Overlay.ALIGN_VERTICAL_MIDDLE,              -- verticalAlignment:	The alignment of the image based on the attached node
		0.8                                         -- overlayBgScale:		Background icon scale, like making an border. (smaller is bigger border)
	) ]]
end

function courseplay:deleteMapHotspot(vehicle)
	if vehicle.cp.mapHotspot then
		g_currentMission:removeMapHotspot(vehicle.cp.mapHotspot)
		vehicle.cp.mapHotspot:delete()
		vehicle.cp.mapHotspot = nil
	end
end

function courseplay:toggleIngameMapIconShowText()
	if not CpManager.ingameMapIconShowName and not CpManager.ingameMapIconShowCourse then
		CpManager.ingameMapIconShowName = true;
	elseif CpManager.ingameMapIconShowName and not CpManager.ingameMapIconShowCourse then
		CpManager.ingameMapIconShowCourse = true
	else
		CpManager.ingameMapIconShowName = false;
		CpManager.ingameMapIconShowCourse = false
	end
	--TODO broadcast change to other Multiplayers
	
	-- for _,vehicle in pairs(g_currentMission.enterables) do
	for _,vehicle in pairs(CpManager.activeCoursePlayers) do
		if vehicle.cp.mapHotspot then
			vehicle.cp.mapHotspot:setText('CP\n' .. courseplay:getMapHotspotText(vehicle))
			courseplay.hud:setReloadPageOrder(vehicle, 7, true);
		end;
	end;
end;

function courseplay:changeDriveControlMode(vehicle, changeBy)
	vehicle.cp.driveControl.mode = MathUtil.clamp(vehicle.cp.driveControl.mode + changeBy, vehicle.cp.driveControl.OFF, vehicle.cp.driveControl.AWD_BOTH_DIFF);
end;

function courseplay:getAndSetFixedWorldPosition(object, recursive)
	if object.cp.fixedWorldPosition == nil then
		object.cp.fixedWorldPosition = {};
		object.cp.fixedWorldPosition.px, object.cp.fixedWorldPosition.py, object.cp.fixedWorldPosition.pz = getWorldTranslation(object.components[1].node);
		object.cp.fixedWorldPosition.rx, object.cp.fixedWorldPosition.ry, object.cp.fixedWorldPosition.rz = getWorldRotation(object.components[1].node);
	end;
	local fwp = object.cp.fixedWorldPosition;
	object:setWorldPosition(fwp.px,fwp.py,fwp.pz, fwp.rx,fwp.ry,fwp.rz, 1);

	if recursive and object.getAttachedImplements then
		for _,impl in pairs(object:getAttachedImplements()) do
			courseplay:getAndSetFixedWorldPosition(impl.object);
		end;
	end;
end;

function courseplay:deleteFixedWorldPosition(object, recursive)
	object.cp.fixedWorldPosition = nil;

	if recursive and object.getAttachedImplements then
		for _,impl in pairs(object:getAttachedImplements()) do
			courseplay:deleteFixedWorldPosition(impl.object);
		end;
	end;
end;

function courseplay:setAttachedCombine(vehicle)
	--- If vehicle do not have courseplay spec, then skip it.
	if not vehicle.hasCourseplaySpec then
		return
	end

	courseplay:debug(('%s: setAttachedCombine()'):format(nameNum(vehicle)), 6);
	vehicle.cp.attachedCombine = nil;
	if not (vehicle.cp.isCombine or vehicle.cp.isChopper or vehicle.cp.isHarvesterSteerable or vehicle.cp.isSugarBeetLoader) and vehicle.attachedImplements then
		for _,impl in pairs(vehicle:getAttachedImplements()) do
			if impl.object and courseplay:isAttachedCombine(impl.object) then
				vehicle.cp.attachedCombine = impl.object;
				courseplay:debug(('    attachedCombine=%s, attachedCombine .cp=%s'):format(nameNum(impl.object), tostring(impl.object.cp)), 6);
				break;
			end;
		end;
	end;

end;

function courseplay:getIsEngineReady(vehicle)
	return (vehicle.spec_motorized.isMotorStarted or vehicle.cp.saveFuel) and (vehicle.spec_motorized.motorStartTime == nil or vehicle.spec_motorized.motorStartTime < g_currentMission.time);
end;


function courseplay:toggleAssignCombineToTractor(vehicle,line)
	local listIndex = line-2 + vehicle.cp.combinesListHUDOffset
	local combine = vehicle.cp.possibleCombines[listIndex]
	if vehicle.cp.assignedCombines[combine] then
		vehicle.cp.assignedCombines[combine] = nil
		combine.cp.assignedUnloaders[vehicle]= nil
	else
		vehicle.cp.assignedCombines[combine] = true
		if combine.cp.assignedUnloaders == nil then
			combine.cp.assignedUnloaders ={}
		end
		combine.cp.assignedUnloaders[vehicle]= true
	end
end

function courseplay:shiftCombinesList(vehicle, change_by)
	vehicle.cp.combinesListHUDOffset = MathUtil.clamp(vehicle.cp.combinesListHUDOffset+ change_by,0,#vehicle.cp.possibleCombines-6)
end
----------------------------------------------------------------------------------------------------

function courseplay:setCpVar(varName, value, noEventSend)
	local split = StringUtil.splitString(".", varName);
	if #split ==1 then
		if self.cp[varName] ~= value then
			local oldValue = self.cp[varName]; --TODO check whether needed or not
			self.cp[varName] = value;		
			if CpManager.isMP and not noEventSend then
				--print(courseplay.utils:getFnCallPath(2))
				courseplay:debug(string.format("setCpVar: %s: %s -> send Event",varName,tostring(value)), 5);
				CourseplayEvent.sendEvent(self, "self.cp."..varName, value)
			end
			if varName == "isDriving" then
				courseplay:debug("reload page 1", 5);
				courseplay.hud:setReloadPageOrder(self, 1, true);
			elseif varName:sub(1, 3) == 'HUD' then
				-- TODO: using the variable name to trigger a HUD refresh is not a good idea.
				--print('broken settings 1860')
				if StringUtil.startsWith(varName, 'HUD0') then
					courseplay:debug("reload page 0", 5);
					courseplay.hud:setReloadPageOrder(self, 0, true);
				elseif StringUtil.startsWith(varName, 'HUD1') then
					courseplay:debug("reload page 1", 5);
					courseplay.hud:setReloadPageOrder(self, 1, true);
				elseif StringUtil.startsWith(varName, 'HUD4') then
					courseplay:debug("reload page 4", 5);
					courseplay.hud:setReloadPageOrder(self, 4, true);
				end;
			elseif varName == 'waypointIndex' and self.cp.hud.currentPage == courseplay.hud.PAGE_CP_CONTROL and (self.cp.isRecording or self.cp.recordingIsPaused) and value and value == 4 then -- record pause action becomes available
				--courseplay.buttons:setActiveEnabled(self, 'recording');
			end;
		end;
	elseif #split == 2 then
		if self.cp[split[1]][split[2]] ~= value then
			self.cp[split[1]][split[2]] = value
		end
		-- TODO: this is unclear, shouldn't this be only called when the value changed?
		if CpManager.isMP and not noEventSend then
			--print(courseplay.utils:getFnCallPath(2))
			courseplay:debug(string.format("setCpVar: %s: %s -> send Event",varName,tostring(value)), 5);
			CourseplayEvent.sendEvent(self, "self.cp."..varName, value)
		end
	end
end;

---@class SettingList
SettingList = CpObject()

--- A setting that can have a predefined set of values
-- @param values table with the valid values
-- @texts text name in the translation XML files describing the corresponding value
function SettingList:init(name, label, toolTip, vehicle, values, texts)
	self.name = name
	self.label = label
	self.toolTip = toolTip
	self.values = values
	self.texts = texts
	-- Required to send sync events for settings changes
	self.vehicle = vehicle
	self.syncValue = false
	-- index of the current value/text
	self.current = 1
	-- index of the previous value/text
	self.previous = 1
	-- override
	self.xmlKey = name
	self.xmlAttribute = '#value'
	self.lastChangeTimeMilliseconds = 0
end

-- Get the current value
function SettingList:get()
	return self.values[self.current]
end

---@param seconds number if value changed within seconds than it should be considered invalid
---@return nil if value changed in the last seconds seconds, otherwise the current value
function SettingList:getIfNotChangedFor(seconds)
	if self:getSecondsSinceLastChange() > seconds then
		return self:get()
	else
		return nil
	end
end

-- Is the current value same as the param?
function SettingList:is(value)
	return self.values[self.current] == value
end

-- Get the current text
function SettingList:getText()
	return courseplay:loc(self.texts[self.current])
end

function SettingList:getLabel()
	return courseplay:loc(self.label)
end

function SettingList:getToolTip()
	return courseplay:loc(self.toolTip)
end

--- Set the previous value
function SettingList:setPrevious()
	local new = self:checkAndSetValidValue(self.current - 1)
	self:setToIx(new)
end

--- Set the next value
function SettingList:setNext()
	local new = self:checkAndSetValidValue(self.current + 1)
	self:setToIx(new)
end

-- private function to set to the value at ix
function SettingList:setToIx(ix)
	if ix ~= self.current then
		self.previous = self.current
		self.current = ix
		self:onChange()
<<<<<<< HEAD
		self.lastChangeTimeMilliseconds = g_time
=======
		if self.syncValue then
			CourseplaySettingsSyncEvent.sendEvent(self.vehicle, self.name, self.current)
		end
	end
end

-- function only called from network to set synced setting
function SettingList:setFromNetwork(ix)
	if ix ~= self.current then
		self.previous = self.current
		self.current = ix
		self:onChange()
>>>>>>> 22972a4e
	end
end

--- Set to a specific value
function SettingList:set(value)
	local new
	-- find the value requested
	for i = 1, #self.values do
		if self.values[i] == value then
			new = self:checkAndSetValidValue(i)
			self:setToIx(new)
			return
		end
	end
end

function SettingList:checkAndSetValidValue(new)
	if new > #self.values then
		return 1
	elseif new < 1 then
		return #self.values
	else
		return new
	end
end

function SettingList:onChange()
	-- setting specific implementation in the derived classes
end

--- Helper functions for the case when used with a GUI multi text option element
function SettingList:getGuiElementTexts()
	local texts = {}
	for _, text in ipairs(self.texts) do
		table.insert(texts, courseplay:loc(text))
	end
	return texts
end

function SettingList:getValueFromGuiElementState(state)
	return self.values[state]
end

function SettingList:setGuiElement(element)
	self.guiElement = element
end

function SettingList:getGuiElement()
	return self.guiElement
end

function SettingList:getGuiElementState()
	return self:getGuiElementStateFromValue(self.values[self.current])
end

function SettingList:getGuiElementStateFromValue(value)
	for i = 1, #self.values do
		if self.values[i] == value then
			return i
		end
	end
	return nil
end

function SettingList:getKey(parentKey)
	return parentKey .. '.' .. self.xmlKey .. self.xmlAttribute
end

function SettingList:loadFromXml(xml, parentKey)
	-- remember the value loaded from XML for those settings which aren't up to date when loading,
	-- for example the field numbers
	self.valueFromXml = getXMLInt(xml, self:getKey(parentKey))
	if self.valueFromXml then
		self:set(self.valueFromXml)
	end
end

function SettingList:saveToXml(xml, parentKey)
	setXMLInt(xml, self:getKey(parentKey), Utils.getNoNil(self:get(),0))
end

---@return number seconds since last change
function SettingList:getSecondsSinceLastChange()
	return self:getMilliSecondsSinceLastChange() / 1000
end

---@return number milliseconds since last change
function SettingList:getMilliSecondsSinceLastChange()
	return (g_time - self.lastChangeTimeMilliseconds)
end

function SettingList:__tostring()
	local result = string.format('%s:\n', self.name)
	for i = 1, #self.values do
		result = result .. string.format('\t%s%2d: %s\n', i == self.current and '*' or ' ', i, tostring(self.values[i]))
	end
	return result
end

--- Generic boolean setting
---@class BooleanSetting : SettingList
BooleanSetting = CpObject(SettingList)

function BooleanSetting:init(name, label, toolTip, vehicle, texts)
	if not texts then
		texts = {
			'COURSEPLAY_DEACTIVATED',
			'COURSEPLAY_ACTIVATED'
		}
	end
	SettingList.init(self, name, label, toolTip, vehicle,
		{
			false,
			true
		}, texts)
	self.xmlAttribute = '#active'
end

function BooleanSetting:toggle()
	self:set(not self:get())
end

function BooleanSetting:loadFromXml(xml, parentKey)
	local value = getXMLBool(xml, self:getKey(parentKey))
	if value ~= nil then
		self:set(value)
	end
end

function BooleanSetting:saveToXml(xml, parentKey)
	setXMLBool(xml, self:getKey(parentKey), self:get())
end


--- AutoDrive mode setting
---@class AutoDriveModeSetting : SettingList
AutoDriveModeSetting = CpObject(SettingList)

-- How to use AutoDrive
AutoDriveModeSetting.NO_AUTODRIVE			= 0  -- AutoDrive not found
AutoDriveModeSetting.DONT_USE				= 1  -- Don't use AutoDrive
AutoDriveModeSetting.UNLOAD_OR_REFILL 		= 2  -- Use AutoDrive for unload and refill
AutoDriveModeSetting.PARK 					= 3  -- Use AutoDrive to park vehicle after work is done
AutoDriveModeSetting.UNLOAD_OR_REFILL_PARK 	= 4  -- Use AutoDrive for unload and refill and park after work is done

function AutoDriveModeSetting:init(vehicle)
	SettingList.init(self, 'autoDriveMode', 'COURSEPLAY_AUTODRIVE_MODE', '', vehicle,
		{
			AutoDriveModeSetting.DONT_USE,
			AutoDriveModeSetting.UNLOAD_OR_REFILL,
		},
		{
			'COURSEPLAY_AUTODRIVE_DONT_USE',
			'COURSEPLAY_AUTODRIVE_UNLOAD_OR_REFILL',
		})
	self:update()
end

function AutoDriveModeSetting:isAutoDriveAvailable()
	return self.vehicle.spec_autodrive and self.vehicle.spec_autodrive.StartDriving
end

function AutoDriveModeSetting:update()
	if self.vehicle.spec_autodrive and self.vehicle.spec_autodrive.GetParkDestination then
		local parkDestination = self.vehicle.spec_autodrive:GetParkDestination(self.vehicle)
		if parkDestination and #self.values == 2 then
			-- add park options when the available
			table.insert(self.values, AutoDriveModeSetting.PARK)
			table.insert(self.values, AutoDriveModeSetting.UNLOAD_OR_REFILL_PARK)
			table.insert(self.texts, 'COURSEPLAY_AUTODRIVE_PARK')
			table.insert(self.texts, 'COURSEPLAY_AUTODRIVE_UNLOAD_OR_REFILL_PARK')
		elseif not parkDestination and #self.values == 4 then
			-- remove park options if they are on our list but are not available
			table.remove(self.values, 3)
			table.remove(self.values, 3)
			table.remove(self.texts, 3)
			table.remove(self.texts, 3)
		end
	end
end

function AutoDriveModeSetting:useForUnloadOrRefill()
	return self:is(AutoDriveModeSetting.UNLOAD_OR_REFILL) or self:is(AutoDriveModeSetting.UNLOAD_OR_REFILL_PARK)
end

function AutoDriveModeSetting:useForParkVehicle()
	return self:is(AutoDriveModeSetting.PARK) or self:is(AutoDriveModeSetting.UNLOAD_OR_REFILL_PARK)
end

--- Driving mode setting
---@class DrivingModeSetting : SettingList
DrivingModeSetting = CpObject(SettingList)

-- Driving modes
DrivingModeSetting.DRIVING_MODE_NORMAL   = 0  -- legacy
DrivingModeSetting.DRIVING_MODE_PPC      = 1  -- legacy with pure pursuit controller
DrivingModeSetting.DRIVING_MODE_AIDRIVER = 2  -- AI driver

--- Constructor needs a vehicle to be able to check CP mode
function DrivingModeSetting:init(vehicle)
	SettingList.init(self, 'drivingMode', 'COURSEPLAY_DRIVER', '', vehicle,
		{
			DrivingModeSetting.DRIVING_MODE_NORMAL,
			DrivingModeSetting.DRIVING_MODE_PPC,
			DrivingModeSetting.DRIVING_MODE_AIDRIVER
		},
		{
			'COURSEPLAY_PPC_OFF',
			'COURSEPLAY_PPC_ON',
			'COURSEPLAY_AIDRIVER'
		})
	-- make sure the vehicle's settings are in sync
	self:onChange()
end

--- Until not all modes are available with AI Drive, we disable it for those modes
function DrivingModeSetting:checkAndSetValidValue(new)
	if self.vehicle.cp.mode ~= courseplay.MODE_GRAIN_TRANSPORT
		and self.vehicle.cp.mode ~= courseplay.MODE_TRANSPORT
		and self.vehicle.cp.mode ~= courseplay.MODE_SHOVEL_FILL_AND_EMPTY
		and self.vehicle.cp.mode ~= courseplay.MODE_SEED_FERTILIZE
		and self.vehicle.cp.mode ~= courseplay.MODE_FIELDWORK
		and self.vehicle.cp.mode ~= courseplay.MODE_BUNKERSILO_COMPACTER
		and self.vehicle.cp.mode ~= courseplay.MODE_FIELD_SUPPLY
		and self.vehicle.cp.mode ~= courseplay.MODE_COMBI
		and new == #self.values then
		-- enable AI Driver for mode 1, 4, 5, 6 ,8 , 9 and 10 only until it can handle other modes
		return 1
	else
		return SettingList.checkAndSetValidValue(self, new)
	end
end

--- Disable PPC for the legacy driving mode
function DrivingModeSetting:onChange()
	if self.vehicle.cp.ppc then
		if self:get() == DrivingModeSetting.DRIVING_MODE_NORMAL then
			self.vehicle.cp.ppc:disable()
		else
			self.vehicle.cp.ppc:enable()
		end
	end
end

---@class StartingLocationSetting : SettingList
StartingLocationSetting = CpObject(SettingList)

function StartingLocationSetting:init(vehicle)
	SettingList.init(self, 'startingLocation', 'COURSEPLAY_STARTING_LOCATION', '', vehicle,
		{
			courseGenerator.STARTING_LOCATION_VEHICLE_POSITION,
			courseGenerator.STARTING_LOCATION_LAST_VEHICLE_POSITION,
			courseGenerator.STARTING_LOCATION_SW,
			courseGenerator.STARTING_LOCATION_NW,
			courseGenerator.STARTING_LOCATION_NE,
			courseGenerator.STARTING_LOCATION_SE,
			courseGenerator.STARTING_LOCATION_SELECT_ON_MAP
		},
		{
			'COURSEPLAY_CORNER_5',
			'COURSEPLAY_CORNER_6',
			'COURSEPLAY_CORNER_7',
			'COURSEPLAY_CORNER_8',
			'COURSEPLAY_CORNER_9',
			'COURSEPLAY_CORNER_10',
			'COURSEPLAY_CORNER_11'
		})
	if not self.vehicle.cp.generationPosition.hasSavedPosition then
		table.remove(self.values, 2)
		table.remove(self.texts, 2)
	end
end

--- Course gen center mode setting
---@class CenterModeSetting : SettingList
CenterModeSetting = CpObject(SettingList)

function CenterModeSetting:init()
	SettingList.init(self, 'centerMode', 'COURSEPLAY_CENTER_MODE', '', nil,
		{
			courseGenerator.CENTER_MODE_UP_DOWN,
			courseGenerator.CENTER_MODE_CIRCULAR,
			courseGenerator.CENTER_MODE_SPIRAL
		},
		{
			'COURSEPLAY_CENTER_MODE_UP_DOWN',
			'COURSEPLAY_CENTER_MODE_CIRCULAR',
			'COURSEPLAY_CENTER_MODE_SPIRAL'
		})
end

--- Implement raise/lower  setting
---@class ImplementRaiseLowerTimeSetting : SettingList
ImplementRaiseLowerTimeSetting = CpObject(SettingList)

-- Raise or lower implements early or late
-- implement raised when the front marker reaches the end of the area to be worked
-- implement lowered when the front marker reaches the end of the area to be worked
ImplementRaiseLowerTimeSetting.EARLY	= 1
-- implement raised when the back marker reaches the start of the area to be worked
-- implement lowered when the back marker reaches the start of the area to be worked
ImplementRaiseLowerTimeSetting.LATE		= 2

function ImplementRaiseLowerTimeSetting:init(vehicle, name, label, tooltip)
	SettingList.init(self,  name, label, tooltip, vehicle,
		{
			ImplementRaiseLowerTimeSetting.EARLY,
			ImplementRaiseLowerTimeSetting.LATE,
		},
		{
			'COURSEPLAY_IMPLEMENT_RAISE_LOWER_EARLY',
			'COURSEPLAY_IMPLEMENT_RAISE_LOWER_LATE',
		})
end

---@class ImplementRaiseTimeSetting : ImplementRaiseLowerTimeSetting
ImplementRaiseTimeSetting = CpObject(ImplementRaiseLowerTimeSetting)
function ImplementRaiseTimeSetting:init(vehicle)
	ImplementRaiseLowerTimeSetting.init(self, vehicle, 'implementRaiseTime', 'COURSEPLAY_IMPLEMENT_RAISE_TIME', 'COURSEPLAY_IMPLEMENT_RAISE_TIME_TOOLTIP')
	self:set(ImplementRaiseLowerTimeSetting.EARLY)
end

---@class ImplementLowerTimeSetting : ImplementRaiseLowerTimeSetting
ImplementLowerTimeSetting = CpObject(ImplementRaiseLowerTimeSetting)
function ImplementLowerTimeSetting:init(vehicle)
	ImplementRaiseLowerTimeSetting.init(self, vehicle, 'implementLowerTime', 'COURSEPLAY_IMPLEMENT_LOWER_TIME', 'COURSEPLAY_IMPLEMENT_LOWER_TIME_TOOLTIP')
	self:set(ImplementRaiseLowerTimeSetting.LATE)
end

--- Return to first point after finishing fieldwork
---@class ReturnToFirstPointSetting : BooleanSetting
ReturnToFirstPointSetting = CpObject(BooleanSetting)
function ReturnToFirstPointSetting:init(vehicle)
	BooleanSetting.init(self, 'returnToFirstPoint', 'COURSEPLAY_RETURN_TO_FIRST_POINT',
		'COURSEPLAY_RETURN_TO_FIRST_POINT', vehicle)
end

--- Load courses at startup?
---@class LoadCoursesAtStartupSetting : BooleanSetting
LoadCoursesAtStartupSetting = CpObject(BooleanSetting)
function LoadCoursesAtStartupSetting:init()
	BooleanSetting.init(self, 'loadCoursesAtStartup', 'COURSEPLAY_LOAD_COURSES_AT_STARTUP',
		'COURSEPLAY_LOAD_COURSES_AT_STARTUP_TOOLTIP', nil)
end

--- Setting to select a field
---@class FieldNumberSetting : SettingList
FieldNumberSetting = CpObject(SettingList)
function FieldNumberSetting:init()
	local values, texts = self:loadFields()
	SettingList.init(self, 'fieldNumbers', 'COURSEPLAY_FIELD', 'COURSEPLAY_FIELD',
		values, texts)
end

function FieldNumberSetting:loadFields()
	local values = {}
	local texts = {}
	for fieldNumber, _ in pairs( courseplay.fields.fieldData ) do
		table.insert(values, fieldNumber)
		table.insert(texts, fieldNumber)
	end
	table.sort( values, function( a, b ) return a < b end )
	table.sort( texts, function( a, b ) return a < b end )
	return values, texts
end

--- Refresh current field numbers (as they may change when fields are bought/sold)
function FieldNumberSetting:refresh()
	self.values, self.texts = self:loadFields()
	-- if a value was loaded previously from XML and this is the first refresh after that, take over that
	-- value now. This is because at game load the fields are not known yet.
	if self.valueFromXml then
		self:set(self.valueFromXml)
		self.valueFromXml = nil
	end
	self.current = math.min(self.current, #self.values)
end

--- Search combine on field
---@class SearchCombineOnFieldSetting : FieldNumberSetting
SearchCombineOnFieldSetting = CpObject(FieldNumberSetting)
function SearchCombineOnFieldSetting:init()
	FieldNumberSetting.init(self)
	self.name = 'searchCombineOnField'
	self.label = 'COURSEPLAY_SEARCH_COMBINE_ON_FIELD'
	self.tooltip = 'COURSEPLAY_SEARCH_COMBINE_ON_FIELD'
	self.xmlKey = 'searchCombineOnField'
	self.xmlAttribute = '#fieldNumber'
	self:addNoneSelected()
end

function SearchCombineOnFieldSetting:addNoneSelected()
	-- add value/text for nothing selected
	table.insert(self.values, 1, 0)
	table.insert(self.texts, 1, '--')
end

function SearchCombineOnFieldSetting:refresh()
	local current = self.current
	FieldNumberSetting.refresh(self)
	self:addNoneSelected()
	self.current = math.min(current, #self.values)
end

--- SelectedCombineToUnload on field
---@class SelectedCombineToUnloadSetting : SettingList
SelectedCombineToUnloadSetting = CpObject(SettingList)

function SelectedCombineToUnloadSetting:init()
	print("SelectedCombineToUnloadSetting:init()")
	self.name = 'selectedCombineToUnload'
	self.label = 'COURSEPLAY_SEARCH_COMBINE_ON_FIELD'
	self.tooltip = 'COURSEPLAY_SEARCH_COMBINE_ON_FIELD'
	self.xmlKey = 'selectedCombineToUnload'
	self.xmlAttribute = '#combineId'
	self.current = 0
	self:refresh()
end

function SelectedCombineToUnloadSetting:refresh()
	self.values = {}
	for combine,_ in pairs (g_combineUnloadManager.combines) do
		table.insert(self.values,combine)
	end
end

function SelectedCombineToUnloadSetting:checkAndSetValidValue(new)
	if new > #self.values then
		return 0
	elseif new < 0 then
		return #self.values
	else
		return new
	end
end



--- Use AI Turns?
---@class UseAITurnsSetting : BooleanSetting
UseAITurnsSetting = CpObject(BooleanSetting)
function UseAITurnsSetting:init(vehicle)
	BooleanSetting.init(self, 'useAITurns', 'COURSEPLAY_USE_AI_TURNS',
		'COURSEPLAY_USE_AI_TURNS_TOOLTIP', vehicle)
end

--- Use PPC during turns?
---@class UsePPCTurnsSetting : BooleanSetting
UsePPCTurnsSetting = CpObject(BooleanSetting)
function UsePPCTurnsSetting:init(vehicle)
	BooleanSetting.init(self, 'usePPCTurns', 'COURSEPLAY_USE_PPC_TURNS',
		'COURSEPLAY_USE_PPC_TURNS_TOOLTIP', vehicle)
end

---@class AutoFieldScanSetting : BooleanSetting
AutoFieldScanSetting = CpObject(BooleanSetting)
function AutoFieldScanSetting:init()
	BooleanSetting.init(self, 'autoFieldScan', 'COURSEPLAY_AUTO_FIELD_SCAN',
		'COURSEPLAY_YES_NO_FIELDSCAN', nil)
	-- set default while we are transitioning from the the old setting to this new one
	self:set(true)
end

---@class EarnWagesSetting : BooleanSetting
EarnWagesSetting = CpObject(BooleanSetting)
function EarnWagesSetting:init()
	BooleanSetting.init(self, 'earnWages', 'COURSEPLAY_EARN_WAGES',
		'COURSEPLAY_YES_NO_WAGES', nil)
	-- set default while we are transitioning from the the old setting to this new one
	self:set(false)
end

---@class HourlyWages : SettingList
WorkerWages = CpObject(SettingList)
function WorkerWages:init()
	SettingList.init(self, 'workerWages', 'COURSEPLAY_WORKER_WAGES', 'COURSEPLAY_WORKER_WAGES_TOOLTIP', nil,
			{ 50, 100, 250, 500, 1000},
			{'50%', '100%', '250%', '500%', '1000%'}
		)
	self:set(100)
end

---@class SelfUnloadSetting : BooleanSetting
SelfUnloadSetting = CpObject(BooleanSetting)
function SelfUnloadSetting:init(vehicle)
	BooleanSetting.init(self, 'selfUnload', 'COURSEPLAY_SELF_UNLOAD', 'COURSEPLAY_SELF_UNLOAD_TOOLTIP', vehicle)
end

--- Container for settings
--- @class SettingsContainer
SettingsContainer = CpObject()

--- Add a setting which then can be addressed by its name like container['settingName'] or container.settingName
function SettingsContainer:addSetting(settingClass, ...)
	local s = settingClass(...)
	s.syncValue = true -- Only sync values that are part of a SettingsContainer
	self[s.name] = s
end

function SettingsContainer:saveToXML(xml, parentKey)
	for _, setting in pairs(self) do
		setting:saveToXml(xml, parentKey)
	end
end

function SettingsContainer:loadFromXML(xml, parentKey)
	for _, setting in pairs(self) do
		setting:loadFromXml(xml, parentKey)
	end
end

-- do not remove this comment
-- vim: set noexpandtab:<|MERGE_RESOLUTION|>--- conflicted
+++ resolved
@@ -1969,9 +1969,7 @@
 		self.previous = self.current
 		self.current = ix
 		self:onChange()
-<<<<<<< HEAD
 		self.lastChangeTimeMilliseconds = g_time
-=======
 		if self.syncValue then
 			CourseplaySettingsSyncEvent.sendEvent(self.vehicle, self.name, self.current)
 		end
@@ -1984,7 +1982,6 @@
 		self.previous = self.current
 		self.current = ix
 		self:onChange()
->>>>>>> 22972a4e
 	end
 end
 
