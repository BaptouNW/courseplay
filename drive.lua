--- conflicted
+++ resolved
@@ -1995,16 +1995,8 @@
 			tx, tz = vehicle.cp.curTarget.x, vehicle.cp.curTarget.z 
 		end
 
-<<<<<<< HEAD
-		-- Temp AutoCombine Fix, If autocombine is enabled bypass detectes this has a collosion and does not ingore causing this function to preform incorrectly pops64 v05.03.019
-		if vehicle.acParameters == nil then
-			dod = Utils.vector2Length(lx, lz)
-			lx, lz = courseplay:isTheWayToTargetFree(vehicle, lx, lz, tx, tz,dod )
-		end;
-=======
 		dod = Utils.vector2Length(lx, lz)
 		lx, lz = courseplay:isTheWayToTargetFree(vehicle, lx, lz, tx, tz,dod )
->>>>>>> 28adfaa7
 	
 		courseplay:setTrafficCollision(vehicle, lx, lz,true)
 
