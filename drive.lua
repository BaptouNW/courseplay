local curFile = 'drive.lua';

local abs, max, min, pow, sin , huge = math.abs, math.max, math.min, math.pow, math.sin, math.huge;

-- drives recored course
function courseplay:drive(self, dt)
	if not courseplay:getCanUseCpMode(self) then
		return;
	end;

	-- debug for workAreas
	if courseplay.debugChannels[6] then
		local tx1, ty1, tz1 = localToWorld(self.cp.DirectionNode,3,1,self.cp.aiFrontMarker)
		local tx2, ty2, tz2 = localToWorld(self.cp.DirectionNode,3,1,self.cp.backMarkerOffset)
		local nx, ny, nz = localDirectionToWorld(self.cp.DirectionNode, -1, 0, 0)
		local distance = 6
		drawDebugLine(tx1, ty1, tz1, 1, 0, 0, tx1+(nx*distance), ty1+(ny*distance), tz1+(nz*distance), 1, 0, 0) 
		drawDebugLine(tx2, ty2, tz2, 1, 0, 0, tx2+(nx*distance), ty2+(ny*distance), tz2+(nz*distance), 1, 0, 0) 
	end 
	
	local refSpeed = huge
	local speedDebugLine = "refSpeed"
	self.cp.speedDebugLine = nil
	self.cp.speedDebugStreet = nil
	local cx,cy,cz = 0,0,0
	-- may I drive or should I hold position for some reason?
	local allowedToDrive = true
	self.cp.curSpeed = self.lastSpeedReal * 3600;

	-- TIPPER FILL LEVELS (get once for all following functions)
	self.cp.tipperFillLevel, self.cp.tipperCapacity = self:getAttachedTrailersFillLevelAndCapacity();
	if self.cp.tipperFillLevel == nil then self.cp.tipperFillLevel = 0; end;
	if self.cp.tipperCapacity == nil or self.cp.tipperCapacity == 0 then self.cp.tipperCapacity = 0.00001; end;
	self.cp.tipperFillLevelPct = self.cp.tipperFillLevel * 100 / self.cp.tipperCapacity;


	-- RESET TRIGGER RAYCASTS
	self.cp.hasRunRaycastThisLoop['tipTrigger'] = false;
	self.cp.hasRunRaycastThisLoop['specialTrigger'] = false;


	-- combine self unloading
	if self.cp.mode == 7 then
		local continue;
		continue, cx, cy, cz, refSpeed, allowedToDrive = courseplay:handleMode7(self, cx, cy, cz, refSpeed, allowedToDrive);
		if not continue then
			return;
		end;
		speedDebugLine = ("drive("..tostring(debug.getinfo(1).currentline-4).."): refSpeed = "..tostring(refSpeed))
	end;


	-- unregister at combine, if there is one
	if self.cp.isLoaded == true and self.cp.positionWithCombine ~= nil then
		courseplay:unregisterFromCombine(self, self.cp.activeCombine)
	end

	-- Turn on sound / control lights
	if not self.isControlled then
		self:setLightsVisibility(CpManager.lightsNeeded);
	end;

	-- current position
	local ctx, cty, ctz = getWorldTranslation(self.cp.DirectionNode);

	if self.recordnumber > self.cp.numWaypoints then
		courseplay:debug(string.format("drive %d: %s: self.recordnumber (%s) > self.cp.numWaypoints (%s)", debug.getinfo(1).currentline, nameNum(self), tostring(self.recordnumber), tostring(self.cp.numWaypoints)), 12); --this should never happen
		courseplay:setRecordNumber(self, self.cp.numWaypoints);
	end;


	if self.cp.mode ~= 7 or (self.cp.mode == 7 and self.cp.modeState ~= 5) then 
		cx, cz = self.Waypoints[self.recordnumber].cx, self.Waypoints[self.recordnumber].cz
	end

	if courseplay.debugChannels[12] and self.cp.isTurning == nil then
		drawDebugPoint(cx, cty+3, cz, 1, 0 , 1, 1);
	end;

	-- HORIZONTAL/VERTICAL OFFSET
	if courseplay:getIsVehicleOffsetValid(self) then
		cx, cz = courseplay:getVehicleOffsettedCoords(self, cx, cz);
		if courseplay.debugChannels[12] and self.cp.isTurning == nil then
			drawDebugPoint(cx, cty+3, cz, 0, 1 , 1, 1);
		end;
	end;

	self.cp.distanceToTarget = courseplay:distance(cx, cz, ctx, ctz);
	-- courseplay:debug(('ctx=%.2f, ctz=%.2f, cx=%.2f, cz=%.2f, distanceToTarget=%.2f'):format(ctx, ctz, cx, cz, self.cp.distanceToTarget), 2);
	local fwd;
	local distToChange;

	-- coordinates of coli
	local tx, ty, tz = localToWorld(self.cp.DirectionNode, 0, 1, 3); --local tx, ty, tz = getWorldTranslation(self.aiTrafficCollisionTrigger)
	-- local direction of from DirectionNode to waypoint
	local lx, lz = AIVehicleUtil.getDriveDirection(self.cp.DirectionNode, cx, cty, cz);
	-- world direction of from DirectionNode to waypoint
	local nx, ny, nz = localDirectionToWorld(self.cp.DirectionNode, lx, 0, lz);


	if self.cp.mode == 4 or self.cp.mode == 6 then
		if self.Waypoints[self.recordnumber].turn ~= nil then
			self.cp.isTurning = self.Waypoints[self.recordnumber].turn
		end
		if self.cp.abortWork ~= nil and self.cp.tipperFillLevelPct == 0 then
			self.cp.isTurning = nil
		end

		--RESET OFFSET TOGGLES
		if not self.cp.isTurning then
			if self.cp.symmetricLaneChange and not self.cp.switchLaneOffset then
				self.cp.switchLaneOffset = true;
				courseplay:debug(string.format("%s: isTurning=false, switchLaneOffset=false -> set switchLaneOffset to true", nameNum(self)), 12);
			end;
			if self.cp.hasPlough and not self.cp.switchToolOffset then
				self.cp.switchToolOffset = true;
				courseplay:debug(string.format("%s: isTurning=false, switchToolOffset=false -> set switchToolOffset to true", nameNum(self)), 12);
			end;
		end;
	end;


	-- WARNING LIGHTS
	if self.cp.warningLightsMode == courseplay.WARNING_LIGHTS_NEVER then -- never
		if self.beaconLightsActive then
			self:setBeaconLightsVisibility(false);
		end;
		if self.cp.hasHazardLights and self.turnSignalState ~= Vehicle.TURNSIGNAL_OFF then
			self:setTurnSignalState(Vehicle.TURNSIGNAL_OFF);
		end;
	else -- on street/always
		local combineBeaconOn = self.cp.isCombine and (self.fillLevel / self.capacity) > 0.8;
		local beaconOn = self.cp.warningLightsMode == courseplay.WARNING_LIGHTS_BEACON_ALWAYS 
						 or ((self.cp.mode == 1 or self.cp.mode == 2 or self.cp.mode == 3 or self.cp.mode == 5) and self.recordnumber > 2) 
						 or ((self.cp.mode == 4 or self.cp.mode == 6) and self.recordnumber > self.cp.stopWork)
						 or combineBeacon;
		if self.beaconLightsActive ~= beaconOn then
			self:setBeaconLightsVisibility(beaconOn);
		end;
		if self.cp.hasHazardLights then
			local hazardOn = self.cp.warningLightsMode == courseplay.WARNING_LIGHTS_BEACON_HAZARD_ON_STREET and beaconOn and not combineBeaconOn;
			if not hazardOn and self.turnSignalState ~= Vehicle.TURNSIGNAL_OFF then
				self:setTurnSignalState(Vehicle.TURNSIGNAL_OFF);
			elseif hazardOn and self.turnSignalState ~= Vehicle.TURNSIGNAL_HAZARD then
				self:setTurnSignalState(Vehicle.TURNSIGNAL_HAZARD);
			end;
		end;
	end;


	-- the tipper that is currently loaded/unloaded
	local activeTipper;
	local isBypassing = false
	local isCrawlingToWait = false

	-- ### WAITING POINTS - START
	if self.Waypoints[self.cp.lastRecordnumber].wait and self.cp.wait then
		-- set wait time end
		if self.cp.waitTimer == nil and self.cp.waitTime > 0 then
			self.cp.waitTimer = self.timer + self.cp.waitTime * 1000;
		end;

		if self.cp.mode == 3 and self.cp.workToolAttached then
			courseplay:handleMode3(self, self.cp.tipperFillLevelPct, allowedToDrive, dt);

		elseif self.cp.mode == 4 then
			local drive_on = false
			if self.cp.lastRecordnumber == self.cp.startWork then
				courseplay:setVehicleWait(self, false);
			elseif self.cp.lastRecordnumber == self.cp.stopWork and self.cp.abortWork ~= nil then
				courseplay:setVehicleWait(self, false);
			elseif self.cp.waitPoints[3] and self.cp.lastRecordnumber == self.cp.waitPoints[3] then
				local isInWorkArea = self.recordnumber > self.cp.startWork and self.recordnumber <= self.cp.stopWork;
				if self.cp.workToolAttached and self.cp.startWork ~= nil and self.cp.stopWork ~= nil and self.cp.workTools ~= nil and not isInWorkArea then
					allowedToDrive,lx,lz = courseplay:refillSprayer(self, self.cp.tipperFillLevelPct, self.cp.refillUntilPct, allowedToDrive, lx, lz, dt);
				end;
				if courseplay:timerIsThrough(self, "fillLevelChange") or self.cp.prevFillLevelPct == nil then
					if self.cp.prevFillLevelPct ~= nil and self.cp.tipperFillLevelPct == self.cp.prevFillLevelPct and self.cp.tipperFillLevelPct >= self.cp.refillUntilPct then
						drive_on = true
					end
					self.cp.prevFillLevelPct = self.cp.tipperFillLevelPct
					courseplay:setCustomTimer(self, "fillLevelChange", 7);
				end

				if self.cp.tipperFillLevelPct >= self.cp.refillUntilPct or drive_on then
					courseplay:setVehicleWait(self, false);
				end
				courseplay:setInfoText(self, string.format("COURSEPLAY_LOADING_AMOUNT;%d;%d",courseplay:roundToBottomInterval(self.cp.tipperFillLevel, 100),self.cp.tipperCapacity));
			end
		elseif self.cp.mode == 6 then
			if self.cp.lastRecordnumber == self.cp.startWork then
				courseplay:setVehicleWait(self, false);
			elseif self.cp.lastRecordnumber == self.cp.stopWork and self.cp.abortWork ~= nil then
				courseplay:setVehicleWait(self, false);
			elseif self.cp.lastRecordnumber ~= self.cp.startWork and self.cp.lastRecordnumber ~= self.cp.stopWork then 
				CpManager:setGlobalInfoText(self, 'UNLOADING_BALE');
				if self.cp.tipperFillLevelPct == 0 or drive_on then
					courseplay:setVehicleWait(self, false);
				end;
			end;
		elseif self.cp.mode == 7 then
			if self.cp.lastRecordnumber == self.cp.startWork then
				if self.fillLevel > 0 then
					self:setPipeState(2)
					CpManager:setGlobalInfoText(self, 'OVERLOADING_POINT');
				else
					courseplay:setVehicleWait(self, false);
					self.cp.isUnloaded = true
				end
			end
		elseif self.cp.mode == 8 then
			CpManager:setGlobalInfoText(self, 'OVERLOADING_POINT');
			if self.cp.workToolAttached then
				-- drive on if tipperFillLevelPct doesn't change and fill level is < 100-self.cp.followAtFillLevel
				courseplay:handle_mode8(self)
				local drive_on = false
				if courseplay:timerIsThrough(self, "fillLevelChange") or self.cp.prevFillLevelPct == nil then
					if self.cp.prevFillLevelPct ~= nil and self.cp.tipperFillLevelPct == self.cp.prevFillLevelPct and self.cp.tipperFillLevelPct < self.cp.followAtFillLevel then
						drive_on = true
					end
					self.cp.prevFillLevelPct = self.cp.tipperFillLevelPct
					courseplay:setCustomTimer(self, "fillLevelChange", 7);
				end
				if self.cp.tipperFillLevelPct == 0 or drive_on then
					courseplay:setVehicleWait(self, false);
					self.cp.prevFillLevelPct = nil
					self.cp.isUnloaded = true
				end
			end
		elseif self.cp.mode == 9 then
			courseplay:setVehicleWait(self, false);
		else
			CpManager:setGlobalInfoText(self, 'WAIT_POINT');
		end;

		-- wait time passed -> continue driving
		if self.cp.waitTimer and self.timer > self.cp.waitTimer then
			self.cp.waitTimer = nil
			courseplay:setVehicleWait(self, false);
		end
		isCrawlingToWait = true
		local _,_,zDist = worldToLocal(self.cp.DirectionNode, self.Waypoints[self.cp.lastRecordnumber].cx, cty, self.Waypoints[self.cp.lastRecordnumber].cz);
		if zDist < 1 then -- don't stop immediately when hitting the waitPoints recordnumber, but rather wait until we're close enough (1m)
			allowedToDrive = false;
		end;
	-- ### WAITING POINTS - END

	-- ### NON-WAITING POINTS
	else
		-- MODES 1 & 2: unloading in trigger
		if (self.cp.mode == 1 or (self.cp.mode == 2 and self.cp.isLoaded)) and self.cp.tipperFillLevel ~= nil and self.cp.tipRefOffset ~= nil and self.cp.workToolAttached then
			if self.cp.currentTipTrigger == nil and self.cp.tipperFillLevel > 0 and self.recordnumber > 2 and self.recordnumber < self.cp.numWaypoints and not self.Waypoints[self.recordnumber].rev then
				courseplay:doTriggerRaycasts(self, 'tipTrigger', 'fwd', true, tx, ty, tz, nx, ny, nz);
			end;

			allowedToDrive = courseplay:handle_mode1(self, allowedToDrive);
		end;

		-- COMBI MODE / BYPASSING
		if (((self.cp.mode == 2 or self.cp.mode == 3) and self.recordnumber < 2) or self.cp.activeCombine) and self.cp.workToolAttached then
			self.cp.inTraffic = false
			courseplay:handle_mode2(self, dt);
			return;
		elseif (self.cp.mode == 2 or self.cp.mode == 3) and self.recordnumber < 3 then
			isBypassing = true
			lx, lz = courseplay:isTheWayToTargetFree(self,lx, lz)
		elseif self.cp.mode == 6 and self.cp.hasBaleLoader and (self.recordnumber == self.cp.stopWork - 4 or (self.cp.abortWork ~= nil and self.recordnumber == self.cp.abortWork)) then
			isBypassing = true
			lx, lz = courseplay:isTheWayToTargetFree(self,lx, lz)
		elseif self.cp.mode ~= 7 then
			if self.cp.modeState ~= 0 then
				courseplay:setModeState(self, 0);
			end;
		end;

		-- MODE 3: UNLOADING
		if self.cp.mode == 3 and self.cp.workToolAttached and self.recordnumber >= 2 and self.cp.modeState == 0 then
			courseplay:handleMode3(self, self.cp.tipperFillLevelPct, allowedToDrive, dt);
		end;

		-- MODE 4: REFILL SPRAYER or SEEDER
		if self.cp.mode == 4 then
			if self.cp.workToolAttached and self.cp.startWork ~= nil and self.cp.stopWork ~= nil then
				local isInWorkArea = self.recordnumber > self.cp.startWork and self.recordnumber <= self.cp.stopWork;
				if self.cp.workTools ~= nil and not isInWorkArea then
					allowedToDrive,lx,lz = courseplay:refillSprayer(self, self.cp.tipperFillLevelPct, self.cp.refillUntilPct, allowedToDrive, lx, lz, dt);
				end
			end;
		end

		--[[ MAP WEIGHT STATION
		if courseplay:canUseWeightStation(self) then
			if self.cp.curMapWeightStation ~= nil or (self.cp.fillTrigger ~= nil and courseplay.triggers.all[self.cp.fillTrigger].isWeightStation) then
				allowedToDrive = courseplay:handleMapWeightStation(self, allowedToDrive);
			elseif courseplay:canScanForWeightStation(self) then
				courseplay:doTriggerRaycasts(self, 'specialTrigger', 'fwd', false, tx, ty, tz, nx, ny, nz);
			end;
		end;
		]]

		--VEHICLE DAMAGE
		if self.damageLevel then
			if self.damageLevel >= 90 and not self.isInRepairTrigger then
				allowedToDrive = false;
				CpManager:setGlobalInfoText(self, 'DAMAGE_MUST');
			elseif self.damageLevel >= 50 and not self.isInRepairTrigger then
				CpManager:setGlobalInfoText(self, 'DAMAGE_SHOULD');
			end;
			if self.damageLevel > 70 then
				courseplay:doTriggerRaycasts(self, 'specialTrigger', 'fwd', false, tx, ty, tz, nx, ny, nz);
				if self.cp.fillTrigger ~= nil then
					if courseplay.triggers.all[self.cp.fillTrigger].isDamageModTrigger then
						self.cp.isInFilltrigger = true
					end
				end
				if self.isInRepairTrigger then
					self.cp.isInRepairTrigger = true
				end;
			elseif self.damageLevel == 0 then
				self.cp.isInRepairTrigger = false
			end;
			if self.cp.isInRepairTrigger then
				allowedToDrive = false;
				self.cp.fillTrigger = nil;
				CpManager:setGlobalInfoText(self, 'DAMAGE_IS');
			end;
		end;

		-- MODE 8: REFILL LIQUID MANURE TRANSPORT
		if self.cp.mode == 8 then
			courseplay:doTriggerRaycasts(self, 'specialTrigger', 'fwd', true, tx, ty, tz, nx, ny, nz);
			if self.cp.workToolAttached then
				if self.cp.workTools ~= nil then
					allowedToDrive,lx,lz = courseplay:refillSprayer(self, self.cp.tipperFillLevelPct, self.cp.refillUntilPct, allowedToDrive, lx, lz, dt);
				end;
			end;
		end;

		--FUEL LEVEL + REFILLING
		if self.fuelCapacity > 0 then
			local currentFuelPercentage = (self.fuelFillLevel / self.fuelCapacity + 0.0001) * 100;
			if currentFuelPercentage < 5 then
				allowedToDrive = false;
				CpManager:setGlobalInfoText(self, 'FUEL_MUST');
			elseif currentFuelPercentage < 20 and not self.isFuelFilling then
				courseplay:doTriggerRaycasts(self, 'specialTrigger', 'fwd', false, tx, ty, tz, nx, ny, nz);
				if self.cp.fillTrigger ~= nil and courseplay.triggers.all[self.cp.fillTrigger].isGasStationTrigger then
					self.cp.isInFilltrigger = true;
				end;
				CpManager:setGlobalInfoText(self, 'FUEL_SHOULD');
				if self.fuelFillTriggers[1] then
					allowedToDrive = false;
					self:setIsFuelFilling(true, self.fuelFillTriggers[1].isEnabled, false);
				end;
			elseif self.isFuelFilling and currentFuelPercentage < 99.9 then
				allowedToDrive = false;
				CpManager:setGlobalInfoText(self, 'FUEL_IS');
			end;
			if self.fuelFillTriggers[1] and self.cp.fillTrigger and courseplay.triggers.all[self.cp.fillTrigger].isGasStationTrigger then
				courseplay:debug(nameNum(self) .. ': self.fuelFillTriggers[1] ~= nil -> resetting "self.cp.fillTrigger"', 1);
				self.cp.fillTrigger = nil;
			end;
		end;

		-- WATER WARNING
		if self.showWaterWarning then
			allowedToDrive = false;
			CpManager:setGlobalInfoText(self, 'WATER');
		end;

		-- STOP AND END OR TRIGGER
		if self.cp.stopAtEnd and (self.recordnumber == self.cp.numWaypoints or self.cp.currentTipTrigger ~= nil or self.cp.fillTrigger ~= nil) then
			allowedToDrive = false;
			CpManager:setGlobalInfoText(self, 'END_POINT');
		end;
	end;
	-- ### NON-WAITING POINTS END


	--------------------------------------------------


	local workArea = false;
	local workSpeed = 0;
	local isFinishingWork = false;
	-- MODE 4
	if self.cp.mode == 4 and self.cp.startWork ~= nil and self.cp.stopWork ~= nil and self.cp.workToolAttached then
		allowedToDrive, workArea, workSpeed, isFinishingWork, refSpeed = courseplay:handle_mode4(self, allowedToDrive, workSpeed, self.cp.tipperFillLevelPct, refSpeed);
		speedDebugLine = ("drive("..tostring(debug.getinfo(1).currentline-1).."): refSpeed = "..tostring(refSpeed))
		if not workArea and self.cp.tipperFillLevelPct < self.cp.refillUntilPct then
			courseplay:doTriggerRaycasts(self, 'specialTrigger', 'fwd', true, tx, ty, tz, nx, ny, nz);
		end;

	-- MODE 6
	elseif self.cp.mode == 6 and self.cp.startWork ~= nil and self.cp.stopWork ~= nil then
		allowedToDrive, workArea, workSpeed, activeTipper, isFinishingWork,refSpeed = courseplay:handle_mode6(self, allowedToDrive, workSpeed, self.cp.tipperFillLevelPct, lx, lz,refSpeed);
		speedDebugLine = ("drive("..tostring(debug.getinfo(1).currentline-1).."): refSpeed = "..tostring(refSpeed))
		if not workArea and self.cp.currentTipTrigger == nil and self.cp.tipperFillLevel and self.cp.tipperFillLevel > 0 and self.capacity == nil and self.cp.tipRefOffset ~= nil and not self.Waypoints[self.recordnumber].rev then
			courseplay:doTriggerRaycasts(self, 'tipTrigger', 'fwd', true, tx, ty, tz, nx, ny, nz);
		end;

	-- MODE 9
	elseif self.cp.mode == 9 then
		allowedToDrive = courseplay:handle_mode9(self, self.cp.tipperFillLevelPct, allowedToDrive, dt);
	end;
	self.cp.inTraffic = false;

	-- AI TRACTOR DIRECTION
	local dx,_,dz = localDirectionToWorld(self.cp.DirectionNode, 0, 0, 1);
	local length = Utils.vector2Length(dx,dz);
	if self.cp.turnStage == 0 then
		self.aiTractorDirectionX = dx/length;
		self.aiTractorDirectionZ = dz/length;
	end

	-- HANDLE TIPPER COVER
	if self.cp.tipperHasCover and self.cp.automaticCoverHandling and (self.cp.mode == 1 or self.cp.mode == 2 or self.cp.mode == 5 or self.cp.mode == 6) then
		local showCover = false;

		if self.cp.mode ~= 6 then
			local minCoverWaypoint = self.cp.mode == 1 and 4 or 3;
			showCover = self.recordnumber >= minCoverWaypoint and self.recordnumber < self.cp.numWaypoints and self.cp.currentTipTrigger == nil and self.cp.trailerFillDistance == nil;
		else
			showCover = not workArea and self.cp.currentTipTrigger == nil;
		end;

		courseplay:openCloseCover(self, dt, showCover, self.cp.currentTipTrigger ~= nil);
	end;

	-- CHECK TRAFFIC
	allowedToDrive = courseplay:checkTraffic(self, true, allowedToDrive)
	
	if self.cp.waitForTurnTime > self.timer then
		allowedToDrive = false
	end 

	-- MODE 9 --TODO (Jakob): why is this in drive instead of mode9?
	local WpUnload = false
	if self.cp.shovelEmptyPoint ~= nil and self.recordnumber >=3  then
		WpUnload = self.recordnumber == self.cp.shovelEmptyPoint
	end
	
	if WpUnload then
		local i = self.cp.shovelEmptyPoint
		local x,y,z = getWorldTranslation(self.cp.DirectionNode)
		local _,_,ez = worldToLocal(self.cp.DirectionNode, self.Waypoints[i].cx , y , self.Waypoints[i].cz)
		if  ez < 0 then
			allowedToDrive = false
		end
	end
	
	local WpLoadEnd = false
	if self.cp.shovelFillEndPoint ~= nil and self.recordnumber >=3  then
		WpLoadEnd = self.recordnumber == self.cp.shovelFillEndPoint
	end
	if WpLoadEnd then
		local i = self.cp.shovelFillEndPoint
		local x,y,z = getWorldTranslation(self.cp.DirectionNode)
		local _,_,ez = worldToLocal(self.cp.DirectionNode, self.Waypoints[i].cx , y , self.Waypoints[i].cz)
		if  ez < 0.2 then
			if self.cp.tipperFillLevelPct == 0 then
				allowedToDrive = false
				CpManager:setGlobalInfoText(self, 'WORK_END');
			else
				courseplay:setIsLoaded(self, true);
				courseplay:setRecordNumber(self, i + 2);
			end
		end
	end
	-- MODE 9 END

	
	-- allowedToDrive false -> STOP OR HOLD POSITION
	if not allowedToDrive then
		-- reset slipping timers
		courseplay:resetSlippingTimers(self)
		if courseplay.debugChannels[21] then
			renderText(0.5,0.85-(0.03*self.cp.coursePlayerNum),0.02,string.format("%s: self.lastSpeedReal: %.8f km/h ",nameNum(self),self.lastSpeedReal*3600))
		end
		self.cp.TrafficBrake = false;
		self.cp.isTrafficBraking = false;
		
		local moveForwards = true;
		if self.cp.curSpeed > 1 then
			allowedToDrive = true;
			moveForwards = self.movingDirection == 1;
		elseif self.cp.curSpeed < 0.2 then
			-- ## The infamous "SUCK IT, GIANTS" fix, a.k.a "chain that fucker down, it ain't goin' nowhere!"
			courseplay:getAndSetFixedWorldPosition(self);
		end;
		AIVehicleUtil.driveInDirection(self, dt, 30, -1, 0, 28, allowedToDrive, moveForwards, 0, 1)
		self.cp.speedDebugLine = ("drive("..tostring(debug.getinfo(1).currentline-1).."): allowedToDrive false ")
		return;
	end;

	-- reset fixedWorldPosition
	if self.cp.fixedWorldPosition ~= nil then
		courseplay:deleteFixedWorldPosition(self);
	end;


	if self.cp.isTurning ~= nil then
		courseplay:turn(self, dt);
		self.cp.TrafficBrake = false
		return
	end
	self.cp.checkMarkers = false
	
	--SPEED SETTING
	local isAtEnd   = self.recordnumber > self.cp.numWaypoints - 3;
	local isAtStart = self.recordnumber < 3;
	if 	((self.cp.mode == 1 or self.cp.mode == 5 or self.cp.mode == 8) and (isAtStart or isAtEnd)) 
	or	((self.cp.mode == 2 or self.cp.mode == 3) and isAtEnd) 
	or	(self.cp.mode == 9 and self.recordnumber > self.cp.shovelFillStartPoint and self.recordnumber <= self.cp.shovelFillEndPoint)
	or	(not workArea and self.cp.wait and ((isAtEnd and self.Waypoints[self.recordnumber].wait) or courseplay:waypointsHaveAttr(self, self.recordnumber, 0, 2, "wait", true, false)))
	or 	(isAtEnd and self.Waypoints[self.recordnumber].rev)
	or	(not isAtEnd and (self.Waypoints[self.recordnumber].rev or self.Waypoints[self.recordnumber + 1].rev or self.Waypoints[self.recordnumber + 2].rev))
	or	(workSpeed ~= nil and workSpeed == 0.5) -- baler in mode 6 , slow down
	or isCrawlingToWait		
	then
		refSpeed = math.min(self.cp.speeds.turn,refSpeed);              -- we are on the field, go field speed
		speedDebugLine = ("drive("..tostring(debug.getinfo(1).currentline-1).."): refSpeed = "..tostring(refSpeed))
	elseif ((self.cp.mode == 2 or self.cp.mode == 3) and isAtStart) or (workSpeed ~= nil and workSpeed == 1) then
		refSpeed = math.min(self.cp.speeds.field,refSpeed); 
		speedDebugLine = ("drive("..tostring(debug.getinfo(1).currentline-1).."): refSpeed = "..tostring(refSpeed))
	else
		local mode7onCourse = true
		self.cp.speedDebugStreet = true
		if self.cp.mode ~= 7 then
			refSpeed = self.cp.speeds.street;
			speedDebugLine = ("drive("..tostring(debug.getinfo(1).currentline-1).."): refSpeed = "..tostring(refSpeed))
		elseif self.cp.modeState == 5 then
			mode7onCourse = false
		end
		if self.cp.speeds.useRecordingSpeed and self.Waypoints[self.recordnumber].speed ~= nil and mode7onCourse then
			if self.Waypoints[self.recordnumber].speed < self.cp.speeds.crawl then
				refSpeed = courseplay:getAverageWpSpeed(self , 4)
				speedDebugLine = ("drive("..tostring(debug.getinfo(1).currentline-1).."): refSpeed = "..tostring(refSpeed))
			else
				refSpeed = Utils.clamp(refSpeed, self.cp.speeds.crawl, self.Waypoints[self.recordnumber].speed); --normaly use speed from waypoint, but  maximum street speed
				speedDebugLine = ("drive("..tostring(debug.getinfo(1).currentline-1).."): refSpeed = "..tostring(refSpeed))
			end
		end;		
	end;
	
	
	if self.cp.collidingVehicleId ~= nil then
		refSpeed = courseplay:regulateTrafficSpeed(self, refSpeed, allowedToDrive);
		speedDebugLine = ("drive("..tostring(debug.getinfo(1).currentline-1).."): refSpeed = "..tostring(refSpeed))
	end
	
	if self.cp.currentTipTrigger ~= nil then
		if self.cp.currentTipTrigger.bunkerSilo ~= nil then
			refSpeed = Utils.getNoNil(self.cp.speeds.unload, self.cp.speeds.crawl);
			speedDebugLine = ("drive("..tostring(debug.getinfo(1).currentline-1).."): refSpeed = "..tostring(refSpeed))
		else
			refSpeed = self.cp.speeds.turn;
			speedDebugLine = ("drive("..tostring(debug.getinfo(1).currentline-1).."): refSpeed = "..tostring(refSpeed))
		end;
	elseif self.cp.isInFilltrigger then
		refSpeed = self.cp.speeds.turn;
		speedDebugLine = ("drive("..tostring(debug.getinfo(1).currentline-1).."): refSpeed = "..tostring(refSpeed))
		self.cp.isInFilltrigger = false;
	end;

	--finishing field work- go straight till tool is ready
	if isFinishingWork then
		lx=0
		lz=1
	end
	
	--reverse
	if self.Waypoints[self.recordnumber].rev then
		lx,lz,fwd = courseplay:goReverse(self,lx,lz)
		refSpeed = Utils.getNoNil(self.cp.speeds.unload, self.cp.speeds.crawl)
		speedDebugLine = ("drive("..tostring(debug.getinfo(1).currentline-1).."): refSpeed = "..tostring(refSpeed))
	else
		fwd = true
	end

	if self.cp.TrafficBrake then
		fwd = self.movingDirection == -1;
		lx = 0;
		lz = 1;
	end  	
	self.cp.TrafficBrake = false
	self.cp.isTrafficBraking = false

	if self.cp.mode7GoBackBeforeUnloading then
		fwd = false;
		lz = lz * -1;
		lx = lx * -1;
	elseif self.cp.isReverseBackToPoint then
		if self.cp.reverseBackToPoint then
			local _, _, zDis = worldToLocal(self.cp.DirectionNode, self.cp.reverseBackToPoint.x, self.cp.reverseBackToPoint.y, self.cp.reverseBackToPoint.z);
			if zDis < 0 then
				fwd = false;
				lx = 0
				lz = 1				
				refSpeed = self.cp.speeds.crawl
				speedDebugLine = ("drive("..tostring(debug.getinfo(1).currentline-1).."): refSpeed = "..tostring(refSpeed))
			else
				self.cp.reverseBackToPoint = nil;
			end;
		else
			self.cp.isReverseBackToPoint = false;
		end;
	end
	if abs(lx) > 0.5 then
		refSpeed = min(refSpeed, self.cp.speeds.turn)
		speedDebugLine = ("drive("..tostring(debug.getinfo(1).currentline-1).."): refSpeed = "..tostring(refSpeed))
	end
	
	self.cp.speedDebugLine = speedDebugLine
	
	courseplay:setSpeed(self, refSpeed)

	-- Four wheel drive
	if self.cp.hasDriveControl and self.cp.driveControl.hasFourWD then
		courseplay:setFourWheelDrive(self, workArea);
	end;


	-- DISTANCE TO CHANGE WAYPOINT
	if self.recordnumber == 1 or self.recordnumber == self.cp.numWaypoints - 1 or self.Waypoints[self.recordnumber].turn then
		if self.cp.hasSpecializationArticulatedAxis then
			distToChange = self.cp.mode == 9 and 2 or 1; -- ArticulatedAxis vehicles
		else
			distToChange = 0.5;
		end;
	elseif self.recordnumber + 1 <= self.cp.numWaypoints then
		local beforeReverse = (self.Waypoints[self.recordnumber + 1].rev and (self.Waypoints[self.recordnumber].rev == false))
		local afterReverse = (not self.Waypoints[self.recordnumber + 1].rev and self.Waypoints[self.cp.lastRecordnumber].rev)
		if (self.Waypoints[self.recordnumber].wait or beforeReverse) and self.Waypoints[self.recordnumber].rev == false then -- or afterReverse or self.recordnumber == 1
			if self.cp.hasSpecializationArticulatedAxis then
				distToChange = 2; -- ArticulatedAxis vehicles
			else
				distToChange = 1;
			end;
		elseif (self.Waypoints[self.recordnumber].rev and self.Waypoints[self.recordnumber].wait) or afterReverse then
			if self.cp.hasSpecializationArticulatedAxis then
				distToChange = 4; -- ArticulatedAxis vehicles
			else
				distToChange = 2;
			end;
		elseif self.Waypoints[self.recordnumber].rev then
			if self.cp.hasSpecializationArticulatedAxis then
				distToChange = 4; -- ArticulatedAxis vehicles
			else
				distToChange = 2; --orig:1
			end;
		elseif self.cp.mode == 4 or self.cp.mode == 6 or self.cp.mode == 7 then
			distToChange = 5;
		elseif self.cp.mode == 9 then
			distToChange = 4;
		else
			if self.cp.hasSpecializationArticulatedAxis then
				distToChange = 5; -- ArticulatedAxis vehicles
			else
				distToChange = 2.85; --orig: 5
			end;
		end;
	else
		if self.cp.hasSpecializationArticulatedAxis then
			distToChange = 5; -- ArticulatedAxis vehicles stear better with a longer change distance
		else
			distToChange = 2.85; --orig: 5
		end;
	end



	-- record shortest distance to the next waypoint
	if self.cp.shortestDistToWp == nil or self.cp.shortestDistToWp > self.cp.distanceToTarget then
		self.cp.shortestDistToWp = self.cp.distanceToTarget
	end

	if beforeReverse then
		self.cp.shortestDistToWp = nil
	end

	if self.invertedDrivingDirection then
		lx = -lx
		lz = -lz
	end

	-- if distance grows i must be circling
	if self.cp.distanceToTarget > self.cp.shortestDistToWp and self.recordnumber > 3 and self.cp.distanceToTarget < 15 and self.Waypoints[self.recordnumber].rev ~= true then
		distToChange = self.cp.distanceToTarget + 1
	end

	if self.cp.distanceToTarget > distToChange or WpUnload or WpLoadEnd or isFinishingWork then
		if g_server ~= nil then
			local acceleration = 1;
			if self.cp.speedBrake then
				-- We only need to break sligtly.
				acceleration = (self.movingDirection == 1) == fwd and -0.25 or 0.25; -- Setting accelrator to a negative value will break the tractor.
			end;

			--self,dt,steeringAngleLimit,acceleration,slowAcceleration,slowAngleLimit,allowedToDrive,moveForwards,lx,lz,maxSpeed,slowDownFactor,angle
			--AIVehicleUtil.driveInDirection(dt,25,acceleration,0.5,20,true,true,-0.028702223698223,0.99958800630799,22,1,nil)
			AIVehicleUtil.driveInDirection(self, dt, self.cp.steeringAngle, acceleration, 0.5, 20, true, fwd, lx, lz, refSpeed, 1);
			if not isBypassing then
				courseplay:setTrafficCollision(self, lx, lz, workArea)
			end
		end
	else
		-- reset distance to waypoint
		self.cp.shortestDistToWp = nil
		if self.recordnumber < self.cp.numWaypoints then -- = New
			if not self.cp.wait then
				courseplay:setVehicleWait(self, true);
			end
			if self.cp.mode == 7 and self.cp.modeState == 5 then
			else
				courseplay:setRecordNumber(self, self.recordnumber + 1);
			end
		else -- last waypoint: reset some variables
			if (self.cp.mode == 4 or self.cp.mode == 6) and not self.cp.hasUnloadingRefillingCourse then
			else
				courseplay:setRecordNumber(self, 1);
			end
			self.cp.isUnloaded = false
			courseplay:setStopAtEnd(self, false);
			courseplay:setIsLoaded(self, false);
			courseplay:setIsRecording(self, false);
			self:setCpVar('canDrive',true)
		end
	end
end
-- END drive();


function courseplay:setTrafficCollision(vehicle, lx, lz, workArea) --!!!
	--local goForRaycast = vehicle.cp.mode == 1 or (vehicle.cp.mode == 3 and vehicle.recordnumber > 3) or vehicle.cp.mode == 5 or vehicle.cp.mode == 8 or ((vehicle.cp.mode == 4 or vehicle.cp.mode == 6) and vehicle.recordnumber > vehicle.cp.stopWork) or (vehicle.cp.mode == 2 and vehicle.recordnumber > 3)
	--print("lx: "..tostring(lx).."	distance: "..tostring(distance))
	local maxlx = 0.5; --sin(maxAngle); --sin30°  old was : 0.7071067 sin 45°
	local colDirX = lx;
	local colDirZ = lz;
	if colDirX > maxlx then
		colDirX = maxlx;
	elseif colDirX < -maxlx then
		colDirX = -maxlx;
	end;
	if colDirZ < -0.4 then
		colDirZ = 0.4;
	end;
	--courseplay:debug(string.format("colDirX: %f colDirZ %f ",colDirX,colDirZ ), 3)
	if vehicle.cp.trafficCollisionTriggers[1] ~= nil then 
		AIVehicleUtil.setCollisionDirection(vehicle.cp.DirectionNode, vehicle.cp.trafficCollisionTriggers[1], colDirX, colDirZ);
		local recordNumber = vehicle.recordnumber
		if vehicle.cp.collidingVehicleId == nil then
			for i=2,vehicle.cp.numTrafficCollisionTriggers do
				if workArea or recordNumber + i > vehicle.cp.numWaypoints or recordNumber < 2 then
					AIVehicleUtil.setCollisionDirection(vehicle.cp.trafficCollisionTriggers[i-1], vehicle.cp.trafficCollisionTriggers[i], 0, -1);
				else
					local nodeX,nodeY,nodeZ = getWorldTranslation(vehicle.cp.trafficCollisionTriggers[i]);
					local nodeDirX,nodeDirY,nodeDirZ,distance = courseplay:getWorldDirection(nodeX,nodeY,nodeZ, vehicle.Waypoints[recordNumber+i].cx,nodeY,vehicle.Waypoints[recordNumber+i].cz);
					if distance < 5.5 and recordNumber + i +1 <= vehicle.cp.numWaypoints then
							nodeDirX,nodeDirY,nodeDirZ,distance = courseplay:getWorldDirection(nodeX,nodeY,nodeZ, vehicle.Waypoints[recordNumber+i+1].cx,nodeY,vehicle.Waypoints[recordNumber+i+1].cz);
					end;
						nodeDirX,nodeDirY,nodeDirZ = worldDirectionToLocal(vehicle.cp.trafficCollisionTriggers[i-1], nodeDirX,nodeDirY,nodeDirZ);
						AIVehicleUtil.setCollisionDirection(vehicle.cp.trafficCollisionTriggers[i-1], vehicle.cp.trafficCollisionTriggers[i], nodeDirX, nodeDirZ);
				end;
			end
		end
	end;
end;


function courseplay:checkTraffic(vehicle, displayWarnings, allowedToDrive)
	local ahead = false
	local inQuery = false
	local collisionVehicle = g_currentMission.nodeToVehicle[vehicle.cp.collidingVehicleId]
	if collisionVehicle ~= nil and not (vehicle.cp.mode == 9 and (collisionVehicle.allowFillFromAir or (collisionVehicle.cp and collisionVehicle.cp.mode9TrafficIgnoreVehicle))) then
		local vx, vy, vz = getWorldTranslation(vehicle.cp.collidingVehicleId);
		local tx, ty, tz = worldToLocal(vehicle.aiTrafficCollisionTrigger, vx, vy, vz);
		local x, y, z = getWorldTranslation(vehicle.cp.DirectionNode);
		local halfLength =  (collisionVehicle.sizeLength or 5) * 0.5;
		local x1,z1 = AIVehicleUtil.getDriveDirection(vehicle.cp.collidingVehicleId, x, y, z);
		if z1 > -0.9 then -- tractor in front of vehicle face2face or beside < 4 o'clock
			ahead = true
		end;
		local _,transY,_ = getTranslation(vehicle.cp.collidingVehicleId);
		if transY < 0 or abs(tx) > 5 and collisionVehicle.rootNode ~= nil and not vehicle.cp.collidingObjects.all[vehicle.cp.collidingVehicleId] then
			courseplay:debug(('%s: checkTraffic:\tcall deleteCollisionVehicle(), transY= %s'):format(nameNum(vehicle),tostring(transY)), 3);
			courseplay:deleteCollisionVehicle(vehicle);
			return allowedToDrive;
		end;

		if collisionVehicle.lastSpeedReal == nil or collisionVehicle.lastSpeedReal*3600 < 5 or ahead then
			-- courseplay:debug(('%s: checkTraffic:\tcall distance=%.2f'):format(nameNum(vehicle), tz-halfLength), 3);
			if tz <= halfLength + 4 then --TODO: abs(tz) ?
				allowedToDrive = false;
				vehicle.cp.inTraffic = true;
				courseplay:debug(('%s: checkTraffic:\tstop'):format(nameNum(vehicle)), 3);
			elseif vehicle.cp.curSpeed > 10 then
				-- courseplay:debug(('%s: checkTraffic:\tbrake'):format(nameNum(vehicle)), 3);
				allowedToDrive = false;
			else
				-- courseplay:debug(('%s: checkTraffic:\tdo nothing - go, but set "vehicle.cp.isTrafficBraking"'):format(nameNum(vehicle)), 3);
				vehicle.cp.isTrafficBraking = true;
			end;
		end;
		local attacher
		if collisionVehicle.getRootAttacherVehicle then
			attacher = collisionVehicle:getRootAttacherVehicle()
			inQuery = vehicle.cp.mode == 1 and vehicle.recordnumber == 1 and attacher.cp ~= nil and attacher.cp.isDriving and attacher.cp.mode == 1 and attacher.recordnumber == 2 
		end		
	end;

	if displayWarnings and vehicle.cp.inTraffic and not inQuery then
		CpManager:setGlobalInfoText(vehicle, 'TRAFFIC');
	end;
	return allowedToDrive;
end

function courseplay:setSpeed(vehicle, refSpeed)
	local newSpeed = math.max(refSpeed,3)	
	if vehicle.cruiseControl.state == Drivable.CRUISECONTROL_STATE_OFF then
		vehicle:setCruiseControlState(Drivable.CRUISECONTROL_STATE_ACTIVE)
	end 
	vehicle:setCruiseControlMaxSpeed(newSpeed) 

	courseplay:handleSlipping(vehicle, refSpeed);

	local deltaMinus = vehicle.cp.curSpeed - refSpeed;
	local tolerance = 2.5;

	if vehicle.cp.currentTipTrigger and vehicle.cp.currentTipTrigger.bunkerSilo then
		tolerance = 1;
	end;
	if deltaMinus > tolerance then
		vehicle.cp.speedBrake = true;
	else
		vehicle.cp.speedBrake = false;
	end;
end
	
function courseplay:openCloseCover(vehicle, dt, showCover, isAtTipTrigger)
	for i,twc in pairs(vehicle.cp.tippersWithCovers) do
		local tIdx, coverType, showCoverWhenTipping, coverItems = twc.tipperIndex, twc.coverType, twc.showCoverWhenTipping, twc.coverItems;
		local tipper = vehicle.cp.workTools[tIdx];

		-- default Giants trailers
		if coverType == 'defaultGiants' then
			if tipper.isCoverOpen == showCover then
				tipper:setCoverState(not showCover);
			end;


		-- Example: for mods trailer that don't use the default cover specialization
		else--if coverType == 'CoverVehicle' then
			--for _,ci in pairs(coverItems) do
			--	if getVisibility(ci) ~= showCover then
			--		setVisibility(ci, showCover);
			--	end;
			--end;
			--if showCoverWhenTipping and isAtTipTrigger and not showCover then
				--
			--else
			--	tipper:setPlane(not showCover);
			--end;
		end;
	end; --END for i,tipperWithCover in vehicle.cp.tippersWithCovers
end;

function courseplay:refillSprayer(vehicle, fillLevelPct, driveOn, allowedToDrive, lx, lz, dt)
	for i=1, vehicle.cp.numWorkTools do
		local activeTool = vehicle.cp.workTools[i];
		local isSpecialSprayer = false
		local fillTrigger;
		isSpecialSprayer, allowedToDrive, lx, lz = courseplay:handleSpecialSprayer(vehicle, activeTool, fillLevelPct, driveOn, allowedToDrive, lx, lz, dt, 'pull');
		if isSpecialSprayer then
			return allowedToDrive,lx,lz
		end;

		-- SPRAYER
		if courseplay:isSprayer(activeTool) or activeTool.cp.isLiquidManureOverloader then
			-- print(('\tworkTool %d (%q)'):format(i, nameNum(activeTool)));
			if vehicle.cp.fillTrigger ~= nil then
				local trigger = courseplay.triggers.all[vehicle.cp.fillTrigger];
				if (trigger.isSprayerFillTrigger or trigger.isLiquidManureFillTrigger) and courseplay:fillTypesMatch(trigger, activeTool) then 
					--print('\t\tslow down, it\'s a sprayerFillTrigger');
					vehicle.cp.isInFilltrigger = true
				end
			end;

			local activeToolFillLevel;
			if activeTool.fillLevel ~= nil and activeTool.capacity ~= nil then
				activeToolFillLevel = (activeTool.fillLevel / activeTool.capacity) * 100;
			end;
			--vehicle.cp.lastMode8UnloadTriggerId

			-- check for fillTrigger
			if fillTrigger == nil and activeTool.fillTriggers then
				local activeToolFillTrigger = activeTool.fillTriggers[1];
				if activeToolFillTrigger ~= nil and (activeToolFillTrigger.isSprayerFillTrigger or activeToolFillTrigger.isLiquidManureFillTrigger) then
					fillTrigger = activeToolFillTrigger;
					vehicle.cp.fillTrigger = nil;
				end;
			end;
			-- check for UPK fillTrigger
			if fillTrigger == nil and activeTool.upkTrigger then
				local activeToolFillTrigger = activeTool.upkTrigger[1];
				if activeToolFillTrigger ~= nil and (activeToolFillTrigger.isSprayerFillTrigger or activeToolFillTrigger.isLiquidManureFillTrigger) then
					fillTrigger = activeToolFillTrigger;
					vehicle.cp.fillTrigger = nil;
				end;
			end;

			local fillTypesMatch = courseplay:fillTypesMatch(fillTrigger, activeTool);
			local canRefill = (activeToolFillLevel ~= nil and activeToolFillLevel < driveOn) and fillTypesMatch;
			
			if vehicle.cp.mode == 8 then
				canRefill = canRefill and not courseplay:waypointsHaveAttr(vehicle, vehicle.recordnumber, -2, 2, 'wait', true, false);
				if (activeTool.isSpreaderInRange ~= nil and activeTool.isSpreaderInRange.manureTriggerc ~= nil) 
				--normal fill triggers
				or (fillTrigger ~= nil and fillTrigger.triggerId ~= nil and vehicle.cp.lastMode8UnloadTriggerId ~= nil and fillTrigger.triggerId == vehicle.cp.lastMode8UnloadTriggerId)
				-- manureLager fill trigger
				or (fillTrigger ~= nil and fillTrigger.manureTrigger ~= nil and vehicle.cp.lastMode8UnloadTriggerId ~= nil and fillTrigger.manureTrigger == vehicle.cp.lastMode8UnloadTriggerId)
				then
					canRefill = false;
				end;
			end;
			-- print(('activeToolFillLevel=%s, driveOn=%s, fillTrigger=%s, fillTypesMatch=%s, canRefill=%s'):format(tostring(activeToolFillLevel), tostring(driveOn), tostring(fillTrigger), tostring(fillTypesMatch), tostring(canRefill)));
			
			if canRefill then
				allowedToDrive = false;
				--courseplay:handleSpecialTools(vehicle,workTool,unfold,lower,turnOn,allowedToDrive,cover,unload)
				courseplay:handleSpecialTools(vehicle,activeTool,nil,nil,nil,allowedToDrive,false,false)

				if not activeTool.isFilling then
					activeTool:setIsFilling(true);
				end;
<<<<<<< HEAD
				--[[
				if sprayer.trailerInTrigger == activeTool then --Feldrand-Container Guellebomber
					sprayer.fill = true;
				end;]]
				courseplay:setInfoText(vehicle, string.format("COURSEPLAY_LOADING_AMOUNT;%d;%d",courseplay:roundToBottomInterval(activeTool.fillLevel, 100),activeTool.capacity));
=======

				courseplay:setInfoText(vehicle, courseplay:loc("COURSEPLAY_LOADING_AMOUNT"):format(activeTool.fillLevel, activeTool.capacity));
>>>>>>> 08a7da33
			elseif vehicle.cp.isLoaded or (activeToolFillLevel ~= nil and activeToolFillLevel >= driveOn) then
				if activeTool.isFilling then
					activeTool:setIsFilling(false);
				end;
				courseplay:handleSpecialTools(vehicle,activeTool,nil,nil,nil,allowedToDrive,false,false)
				vehicle.cp.fillTrigger = nil
			end;
		end;

		-- SOWING MACHINE
		if courseplay:isSowingMachine(activeTool) then
			if vehicle.cp.fillTrigger ~= nil then
				local trigger = courseplay.triggers.all[vehicle.cp.fillTrigger]
				if trigger.isSowingMachineFillTrigger then
					--print("slow down , its a SowingMachineFillTrigger")
					vehicle.cp.isInFilltrigger = true
				end
			end
			if fillLevelPct < driveOn and activeTool.fillTriggers[1] ~= nil and activeTool.fillTriggers[1].isSowingMachineFillTrigger then
				--print(tableShow(activeTool.fillTriggers,"activeTool.fillTriggers"))
				if not activeTool.isFilling then
					activeTool:setIsFilling(true);
				end;
				allowedToDrive = false;
				courseplay:setInfoText(vehicle, string.format("COURSEPLAY_LOADING_AMOUNT;%d;%d",courseplay:roundToBottomInterval(activeTool.fillLevel, 100),activeTool.capacity));
			elseif activeTool.fillTriggers[1] ~= nil then
				if activeTool.isFilling then
					activeTool:setIsFilling(false);
				end;
				vehicle.cp.fillTrigger = nil
			end;
		end;
		--Tree Planter
		if activeTool.cp.isTreePlanter then
			if activeTool.nearestSaplingPallet ~= nil and activeTool.mountedSaplingPallet == nil then
				local id = activeTool.nearestSaplingPallet.id;
				-- print("load Pallet "..tostring(id));
				activeTool:loadPallet(id);
			end
		end
	end;

	return allowedToDrive,lx,lz
end;

function courseplay:regulateTrafficSpeed(vehicle,refSpeed,allowedToDrive)
	if vehicle.cp.isTrafficBraking then
		return refSpeed
	end
	if vehicle.cp.collidingVehicleId ~= nil then
		local collisionVehicle = g_currentMission.nodeToVehicle[vehicle.cp.collidingVehicleId];
		local vehicleBehind = false
		if collisionVehicle == nil then
			courseplay:debug(nameNum(vehicle)..": regulateTrafficSpeed(1216):	setting vehicle.cp.collidingVehicleId nil",3)
			courseplay:deleteCollisionVehicle(vehicle)
			
			vehicle.cp.collidingVehicleId = nil
			vehicle.CPnumCollidingVehicles = max(vehicle.CPnumCollidingVehicles-1, 0);
			return refSpeed
		else
			local name = getName(vehicle.cp.collidingVehicleId)
			courseplay:debug(nameNum(vehicle)..": regulateTrafficSpeed:	 "..tostring(name),3)
		end
		local x, y, z = getWorldTranslation(vehicle.cp.collidingVehicleId)
		local x1, y1, z1 = worldToLocal(vehicle.cp.DirectionNode, x, y, z)
		if z1 < 0 or abs(x1) > 5 and not vehicle.cp.collidingObjects.all[vehicle.cp.collidingVehicleId] then -- vehicle behind tractor
			vehicleBehind = true
		end
		local distance = 0
		if collisionVehicle.rootNode ~= nil then
			distance = courseplay:distanceToObject(vehicle, collisionVehicle)
		end
		if collisionVehicle.rootNode == nil or collisionVehicle.lastSpeedReal == nil or (distance > 40) or vehicleBehind then
			courseplay:debug(string.format("%s: v.rootNode= %s,v.lastSpeedReal= %s, distance: %f, vehicleBehind= %s",nameNum(vehicle),tostring(collisionVehicle.rootNode),tostring(collisionVehicle.lastSpeedReal),distance,tostring(vehicleBehind)),3)
			courseplay:deleteCollisionVehicle(vehicle)
			--courseplay:debug(nameNum(vehicle)..": regulateTrafficSpeed(1230):	setting vehicle.cp.collidingVehicleId nil",3)
		
		else
			if allowedToDrive and not (vehicle.cp.mode == 9 and collisionVehicle.allowFillFromAir) then
				if vehicle.cp.curSpeed - (collisionVehicle.lastSpeedReal*3600) > 15 or z1 < 3 then
					vehicle.cp.TrafficBrake = true
				else
					return min(collisionVehicle.lastSpeedReal*3600,refSpeed)
				end
			end
		end
	end
	return refSpeed
end

function courseplay:getIsVehicleOffsetValid(vehicle)
	local valid = vehicle.cp.totalOffsetX ~= nil and vehicle.cp.toolOffsetZ ~= nil and (vehicle.cp.totalOffsetX ~= 0 or vehicle.cp.toolOffsetZ ~= 0);
	if not valid then
		return false;
	end;

	if vehicle.cp.mode == 3 then
		if vehicle.cp.laneOffset ~= 0 then
			courseplay:changeLaneOffset(vehicle, nil, 0);
		end;
		return vehicle.recordnumber > 2 and vehicle.recordnumber > vehicle.cp.waitPoints[1] - 6 and vehicle.recordnumber <= vehicle.cp.waitPoints[1] + 3;
	elseif vehicle.cp.mode == 4 or vehicle.cp.mode == 6 then
		return vehicle.recordnumber >= vehicle.cp.startWork and vehicle.recordnumber <= vehicle.cp.stopWork;
	elseif vehicle.cp.mode == 7 then
		if vehicle.cp.laneOffset ~= 0 then
			courseplay:changeLaneOffset(vehicle, nil, 0);
		end;
		return vehicle.recordnumber > 3 and vehicle.recordnumber > vehicle.cp.waitPoints[1] - 6 and vehicle.recordnumber <= vehicle.cp.waitPoints[1] + 3 and not vehicle.cp.mode7GoBackBeforeUnloading;
	elseif vehicle.cp.mode == 8 then
		if vehicle.cp.laneOffset ~= 0 then
			courseplay:changeLaneOffset(vehicle, nil, 0);
		end;
		return vehicle.recordnumber > vehicle.cp.waitPoints[1] - 6 and vehicle.recordnumber <= vehicle.cp.waitPoints[1] + 3;
	end; 

	return false;
end;

function courseplay:getVehicleOffsettedCoords(vehicle, x, z)
	--courseplay:debug(string.format('%s: waypoint before offset: cx=%.2f, cz=%.2f', nameNum(vehicle), cx, cz), 2);
	local fromX, fromZ, toX, toZ;
	if vehicle.recordnumber == 1 then
		fromX = x;
		fromZ = z;
		toX = vehicle.Waypoints[2].cx;
		toZ = vehicle.Waypoints[2].cz;
	elseif vehicle.Waypoints[vehicle.cp.lastRecordnumber].rev then
		fromX = x;
		fromZ = z;
		toX = vehicle.Waypoints[vehicle.cp.lastRecordnumber].cx;
		toZ = vehicle.Waypoints[vehicle.cp.lastRecordnumber].cz;
	else
		fromX = vehicle.Waypoints[vehicle.cp.lastRecordnumber].cx;
		fromZ = vehicle.Waypoints[vehicle.cp.lastRecordnumber].cz;
		toX = x;
		toZ = z;
	end;

	local dx,_,dz,dist = courseplay:getWorldDirection(fromX, 0, fromZ, toX, 0, toZ)
	if dist and dist > 0.01 then
		x = x - dz * vehicle.cp.totalOffsetX + dx * vehicle.cp.toolOffsetZ;
		z = z + dx * vehicle.cp.totalOffsetX + dz * vehicle.cp.toolOffsetZ;
	end;
	--courseplay:debug(string.format('%s: waypoint after offset [%.1fm]: cx=%.2f, cz=%.2f', nameNum(vehicle), vehicle.cp.totalOffsetX, cx, cz), 2);

	return x, z;
end;

function courseplay:handleMapWeightStation(vehicle, allowedToDrive)
	local station, name, x, y, z, vehToCenterX, vehToCenterZ;
	local isInFrontOfStation = vehicle.cp.fillTrigger ~= nil;

	if isInFrontOfStation and vehicle.cp.curMapWeightStation == nil then
		station = courseplay.triggers.all[vehicle.cp.fillTrigger];

		-- station couldn't be found -> abort
		if station == nil then
			courseplay:debug(('%s: station == nil -> set fillTrigger to nil, return allowedToDrive'):format(nameNum(vehicle)), 20);
			vehicle.cp.fillTrigger = nil;
			return allowedToDrive;
		end;

		name = tostring(station.name);
		x, y, z = getWorldTranslation(station.id);
		local distToStation = courseplay:distanceToPoint(vehicle, x, y, z);

		-- too far away from station -> abort
		if distToStation > 60 then
			vehicle.cp.fillTrigger = nil;
			courseplay:debug(('%s: station=%s, distToStation=%.1f -> set fillTrigger to nil, return allowedToDrive'):format(nameNum(vehicle), name, distToStation), 20);
			return allowedToDrive;
		end;


		if #station.vehiclesInTrigger > 0 then
			local iAmInTrigger = false;
			for i,id in pairs(station.vehiclesInTrigger) do
				local vehInTrigger = g_currentMission.nodeToVehicle[id];
				-- VEHICLE (or some part of it) IN TRIGGER
				if vehicle.cpTrafficCollisionIgnoreList[id] then
					courseplay:debug(('%s: station=%s, part of me is in trigger -> set iAmInTrigger to true'):format(nameNum(vehicle), name), 20);
					iAmInTrigger = true;

				-- OTHER VEHICLE IN TRIGGER
				else
					allowedToDrive = false;
					courseplay:debug(('%s: station=%s, other vehicle in trigger -> stop'):format(nameNum(vehicle), name), 20);
					return allowedToDrive;
				end;
			end;

			if iAmInTrigger then -- ... and no other vehicle is in trigger
				vehicle.cp.fillTrigger = nil;
				isInFrontOfStation = false;
				vehicle.cp.curMapWeightStation = station;

				-- CHECK IF WE'RE DRIVING IN THE CORRECT DIRECTION
				_, _, vehToCenterZ = worldToLocal(vehicle.cp.DirectionNode, x, y, z);
				local displayX, displayY, displayZ = getWorldTranslation(vehicle.cp.curMapWeightStation.digits[1]);
				local _, _, vehToDisZ = worldToLocal(vehicle.cp.DirectionNode, displayX, displayY, displayZ);
				if vehToDisZ < vehToCenterZ then -- display is closer than weightStation center
					vehicle.cp.curMapWeightStation = nil;
					courseplay:debug(('%s: station=%s, vehToCenterZ=%.1f, vehToDisZ=%.1f [display closer than center] -> wrong direction: set curMapWeightStation to nil, return allowedToDrive=%s'):format(nameNum(vehicle), name, vehToCenterZ, vehToDisZ, tostring(allowedToDrive)), 20);
					return allowedToDrive;
				else
					courseplay:debug(('%s: station=%s, vehToCenterZ=%.1f, vehToDisZ=%.1f [center closer than display] -> correct direction'):format(nameNum(vehicle), name, vehToCenterZ, vehToDisZ), 20);
				end;
			end;
		end;
	end;

	vehicle.cp.isInFilltrigger = true; --vehicle.cp.curMapWeightStation ~= nil;

	if vehicle.cp.curMapWeightStation ~= nil then
		name = tostring(vehicle.cp.curMapWeightStation.name);
		vehicle.cp.fillTrigger = nil; -- really make sure fillTrigger is nil
		if vehicle.cp.curMapWeightStation.senke and vehicle.cp.curMapWeightStation.senke.index then
			x, y, z = getWorldTranslation(vehicle.cp.curMapWeightStation.senke.index);
		else
			x, y, z = getWorldTranslation(vehicle.cp.curMapWeightStation.id);
		end;
		vehToCenterX, _, vehToCenterZ = worldToLocal(vehicle.cp.DirectionNode, x, y, z);

		-- make sure to abort in case we somehow missed the stopping point
		if vehToCenterZ <= -45 or Utils.vector2Length(vehToCenterX, vehToCenterZ) > 45 then
			vehicle.cp.curMapWeightStation = nil;
			courseplay:debug(('%s: station=%s, vehToCenterZ=%.1f -> set curMapWeightStation to nil, allowedToDrive=%s'):format(nameNum(vehicle), name, vehToCenterZ, tostring(allowedToDrive)), 20);
			return allowedToDrive;
		end;

		-- get stop point/distance
		local stopAt = -8.5;
		if vehicle.cp.totalLength and vehicle.cp.totalLength > 0 and vehicle.cp.totalLengthOffset then
			stopAt = (vehicle.cp.totalLength * 0.5 + vehicle.cp.totalLengthOffset) * -1;
		end;
		local brakeDistance = pow(vehicle.cp.speeds.turn * 0.1, 2);
		-- local brakeDistance = pow(vehicle.cp.curSpeed * 0.1, 2);
		-- local brakeDistance = 1;

		-- tractor + trailer on scale -> stop
		if vehToCenterZ and vehToCenterZ <= stopAt + brakeDistance then
			local origAllowedToDrive = allowedToDrive;
			allowedToDrive = false;

			-- vehicle in trigger, still moving
			if vehicle.cp.curMapWeightStation.timerSet == 1 then
				courseplay:debug(('%s: station=%s, vehToCenterZ=%.1f, vehicle at center -> stop, timerSet=1'):format(nameNum(vehicle), name, vehToCenterZ), 20);

			-- vehicle in trigger, not moving, being weighed
			elseif vehicle.cp.curMapWeightStation.timerSet == 2 or vehicle.cp.curMapWeightStation.timerSet == 4 then
				courseplay:debug(('%s: station=%s, vehicle is being weighed, timerSet=%d'):format(nameNum(vehicle), name, vehicle.cp.curMapWeightStation.timerSet), 20);

			-- weighing finished -> continue
			elseif vehicle.cp.curMapWeightStation.timerSet == 3 then
				allowedToDrive = origAllowedToDrive;
				vehicle.cp.curMapWeightStation = nil;
				courseplay:debug(('%s: station=%s, vehToCenterZ=%.1f, timerSet=3 [WEIGHING DONE] -> set curMapWeightStation to nil, allowedToDrive=%s'):format(nameNum(vehicle), name, vehToCenterZ, tostring(allowedToDrive)), 20);
			else
				courseplay:debug(('%s: station=%s, timerSet=%d'):format(nameNum(vehicle), name, vehicle.cp.curMapWeightStation.timerSet), 20);
			end;

			return allowedToDrive;
		end;
	end;

	courseplay:debug(('%s: handleMapWeightStation() **END** -> station=%s, isInFrontOfStation=%s, isInStation=%s, vehToCenterZ=%s'):format(nameNum(vehicle), tostring(name), tostring(isInFrontOfStation), tostring(vehicle.cp.curMapWeightStation ~= nil), tostring(vehToCenterZ)), 20);

	return allowedToDrive;
end;

function courseplay:setReverseBackDistance(vehicle, metersBack)
	if not vehicle or not metersBack then return; end;

	if not vehicle.cp.reverseBackToPoint then
		local x, y, z = localToWorld(vehicle.cp.DirectionNode, 0, 0, -metersBack);
		vehicle.cp.reverseBackToPoint = {};
		vehicle.cp.reverseBackToPoint.x = x;
		vehicle.cp.reverseBackToPoint.y = y;
		vehicle.cp.reverseBackToPoint.z = z;

		vehicle.cp.isReverseBackToPoint = true;

		courseplay:debug(string.format("%s: Reverse back %d meters", nameNum(vehicle), metersBack), 13);
	end;
end;

function courseplay:getAverageWpSpeed(vehicle, numWaypoints)
	numWaypoints = max(numWaypoints,3)
	local refSpeed = 0
	local divider = numWaypoints
	for i= (vehicle.recordnumber-1), (vehicle.recordnumber + numWaypoints-1) do
		local index = i
		if index > vehicle.cp.numWaypoints then
			index = index - vehicle.cp.numWaypoints
		elseif index < 1 then
			index = vehicle.cp.numWaypoints - index
		end
		if vehicle.Waypoints[index].speed ~= nil then
			refSpeed = refSpeed + vehicle.Waypoints[index].speed
		else
			divider = divider -1
		end
	end
	
	return refSpeed/divider
end;

function courseplay:setFourWheelDrive(vehicle, workArea)
	local changed = false;

	-- set 4WD
	local awdOn = vehicle.cp.driveControl.alwaysUseFourWD or workArea or vehicle.cp.isBGATipping or vehicle.cp.slippingStage ~= 0 or vehicle.cp.mode == 9 or (vehicle.cp.mode == 2 and vehicle.cp.modeState > 1);
	local awdOff = not vehicle.cp.driveControl.alwaysUseFourWD and not workArea and not vehicle.cp.isBGATipping and vehicle.cp.slippingStage == 0 and vehicle.cp.mode ~= 9 and not (vehicle.cp.mode == 2 and vehicle.cp.modeState > 1);
	if awdOn and not vehicle.driveControl.fourWDandDifferentials.fourWheel then
		courseplay:debug(('%s: set fourWheel to true'):format(nameNum(vehicle)), 14);
		vehicle.driveControl.fourWDandDifferentials.fourWheel = true;
		changed = true;
	elseif awdOff and vehicle.driveControl.fourWDandDifferentials.fourWheel then
		courseplay:debug(('%s: set fourWheel to false'):format(nameNum(vehicle)), 14);
		vehicle.driveControl.fourWDandDifferentials.fourWheel = false;
		changed = true;
	end;

	-- set differential lock
	local targetLockStatus = vehicle.cp.slippingStage > 1;
	if vehicle.driveControl.fourWDandDifferentials.diffLockFront ~= targetLockStatus then
		courseplay:debug(('%s: set diffLockFront to %s'):format(nameNum(vehicle), tostring(targetLockStatus)), 14);
		vehicle.driveControl.fourWDandDifferentials.diffLockFront = targetLockStatus;
		changed = true;
	end;
	if vehicle.driveControl.fourWDandDifferentials.diffLockBack ~= targetLockStatus then
		courseplay:debug(('%s: set diffLockBack to %s'):format(nameNum(vehicle), tostring(targetLockStatus)), 14);
		vehicle.driveControl.fourWDandDifferentials.diffLockBack = targetLockStatus;
		changed = true;
	end;

	if changed and driveControlInputEvent ~= nil then
		driveControlInputEvent.sendEvent(vehicle);
	end;
end;

function courseplay:handleSlipping(vehicle, refSpeed)
	if vehicle.cp.inTraffic or vehicle.Waypoints[vehicle.recordnumber].wait then return end;

	if vehicle.cp.slippingStage == 1 then
		CpManager:setGlobalInfoText(vehicle, 'SLIPPING_1');
	elseif vehicle.cp.slippingStage == 2 then
		CpManager:setGlobalInfoText(vehicle, 'SLIPPING_2');
	end;

	-- 0) no slipping (slippingStage 0)
	-- 1) 3 seconds < 0.5 kph -> slippingStage 1: activate 4WD
	-- 2) another 3 seconds < 1 kph -> slippingStage 2: activate differential locks
	-- 3) if speed > 20% refSpeed -> slippingStage 1: deactivate differential locks
	-- 4) if speed > 35% refSpeed -> slippingStage 0: deactivate 4WD

	if vehicle.cp.curSpeed < 0.5 then
		-- set stage 1
		if vehicle.cp.slippingStage == 0 then
			if vehicle.cp.timers.slippingStage1 == nil or vehicle.cp.timers.slippingStage1 == 0 then
				courseplay:setCustomTimer(vehicle, 'slippingStage1', 3);
				courseplay:debug(('%s: setCustomTimer(..., "slippingStage1", 3)'):format(nameNum(vehicle)), 14);
			elseif courseplay:timerIsThrough(vehicle, 'slippingStage1') then
				courseplay:debug(('%s: timerIsThrough(..., "slippingStage1") -> setSlippingStage 1, reset timer'):format(nameNum(vehicle)), 14);
				courseplay:setSlippingStage(vehicle, 1);
				courseplay:resetCustomTimer(vehicle, 'slippingStage1');
			end;

		-- set stage 2
		elseif vehicle.cp.slippingStage == 1 then
			if vehicle.cp.timers.slippingStage2 == nil or vehicle.cp.timers.slippingStage2 == 0 then
				courseplay:setCustomTimer(vehicle, 'slippingStage2', 3);
				courseplay:debug(('%s: setCustomTimer(..., "slippingStage2", 3)'):format(nameNum(vehicle)), 14);
			elseif courseplay:timerIsThrough(vehicle, 'slippingStage2') then
				courseplay:debug(('%s: timerIsThrough(..., "slippingStage2") -> setSlippingStage 2, reset timer'):format(nameNum(vehicle)), 14);
				courseplay:setSlippingStage(vehicle, 2);
				courseplay:resetCustomTimer(vehicle, 'slippingStage2');
			end;
		end;

	-- resets when speeds are met
	elseif vehicle.cp.curSpeed >= refSpeed * 0.2 then
		if vehicle.cp.curSpeed >= refSpeed * 0.35 then
			if vehicle.cp.timers.slippingStage1 ~= 0 then
				courseplay:debug(('%s: curStage=%d, refSpeed=%.2f, curSpeed=%.2f -> resetCustomTimer(..., "slippingStage1")'):format(nameNum(vehicle), vehicle.cp.slippingStage, refSpeed, vehicle.cp.curSpeed), 14);
				courseplay:resetCustomTimer(vehicle, 'slippingStage1');
			end;
			if vehicle.cp.slippingStage > 0 then
				courseplay:debug(('%s: curStage=%d, refSpeed=%.2f, curSpeed=%.2f -> setSlippingStage 0'):format(nameNum(vehicle), vehicle.cp.slippingStage, refSpeed, vehicle.cp.curSpeed), 14);
				courseplay:setSlippingStage(vehicle, 0);
			end;
		end;

		if vehicle.cp.timers.slippingStage2 ~= 0 then
			courseplay:debug(('%s: curStage=%d, refSpeed=%.2f, curSpeed=%.2f -> resetCustomTimer(..., "slippingStage2")'):format(nameNum(vehicle), vehicle.cp.slippingStage, refSpeed, vehicle.cp.curSpeed), 14);
			courseplay:resetCustomTimer(vehicle, 'slippingStage2');
		end;
		if vehicle.cp.slippingStage > 1 then
			courseplay:debug(('%s: curStage=%d, refSpeed=%.2f, curSpeed=%.2f -> setSlippingStage 1'):format(nameNum(vehicle), vehicle.cp.slippingStage, refSpeed, vehicle.cp.curSpeed), 14);
			courseplay:setSlippingStage(vehicle, 1);
		end;
	end;
end;

function courseplay:resetSlippingTimers(vehicle)
	courseplay:resetCustomTimer(vehicle, 'slippingStage1');
	courseplay:resetCustomTimer(vehicle, 'slippingStage2');
end

-----------------------------------------------------------------------------------------

function courseplay:setRecordNumber(vehicle, number)
	if vehicle.recordnumber ~= number then
		local oldValue = vehicle.recordnumber;
		vehicle.recordnumber = number;
		if vehicle.recordnumber > 1 then
			vehicle.cp.lastRecordnumber = vehicle.recordnumber - 1;
		else
			vehicle.cp.lastRecordnumber = 1;
		end;
		vehicle:setCpVar('HUDrecordnumber', vehicle.recordnumber)
	end;
end;

function courseplay:getIsCourseplayDriving()
	return self.cp.isDriving;
end;

function courseplay:setIsCourseplayDriving(active)
	self:setCpVar('isDriving',active)
end;
<|MERGE_RESOLUTION|>--- conflicted
+++ resolved
@@ -933,16 +933,8 @@
 				if not activeTool.isFilling then
 					activeTool:setIsFilling(true);
 				end;
-<<<<<<< HEAD
-				--[[
-				if sprayer.trailerInTrigger == activeTool then --Feldrand-Container Guellebomber
-					sprayer.fill = true;
-				end;]]
-				courseplay:setInfoText(vehicle, string.format("COURSEPLAY_LOADING_AMOUNT;%d;%d",courseplay:roundToBottomInterval(activeTool.fillLevel, 100),activeTool.capacity));
-=======
-
+				
 				courseplay:setInfoText(vehicle, courseplay:loc("COURSEPLAY_LOADING_AMOUNT"):format(activeTool.fillLevel, activeTool.capacity));
->>>>>>> 08a7da33
 			elseif vehicle.cp.isLoaded or (activeToolFillLevel ~= nil and activeToolFillLevel >= driveOn) then
 				if activeTool.isFilling then
 					activeTool:setIsFilling(false);
